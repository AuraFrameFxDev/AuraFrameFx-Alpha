[versions]
# --- CORE TOOLCHAIN: THE LATEST PUBLIC RELEASES ---
agp = "8.11.1"  # Aligning with Dependabot PR #632
generativeai = "0.9.0"
kotlin = "2.2.0" # Latest stable Kotlin, aligning with new BOM
ksp = "2.2.0-2.0.0" # KSP2 for Kotlin 2.2.0
hilt = "2.56.2" # Current version in project, requires compatible KSP
composeBom = "2025.06.01" # As per Dependabot PR #634
composeCompiler = "2.2.0" # Aligned with Kotlin 2.2.0
<<<<<<< HEAD
googleServices = "4.4.2" # Stable Google Services plugin (keeping this update)
=======

googleServices = "4.4.3" # Stable Google Services plugin (keeping this update)
>>>>>>> 9f9d0a36

# --- APP Dependencies ---
accompanistPager = "0.36.0" # Needs migration to official Compose Pager
accompanistPermissions = "0.37.3" # Needs migration to official permissions handling
accompanistSystemuicontroller = "0.36.0" # Needs migration (e.g., enableEdgeToEdge)
coreKtx = "1.13.1"
appcompat = "1.7.0"
activityCompose = "1.10.1"
material = "1.12.0"
navigationCompose = "2.7.7"
hiltNavigationCompose = "1.2.0"
lifecycle = "2.8.2"
lifecycleRuntimeCompose = "2.8.2" # Aligned with lifecycle
lifecycleViewmodelCompose = "2.8.2" # Aligned with lifecycle
room = "2.6.1"
workManager = "2.9.0"
hiltWork = "1.2.0"
datastore = "1.1.1"
datastoreCore = "1.1.7"
securityCrypto = "1.0.0" # androidxSecurityCrypto in [libraries] uses 1.1.0-beta01, which is fine
firebaseBomVersion = "33.16.0"
# firebaseConfigKtx = "22.1.2" # No longer needed, version from BoM
# firebaseStorageKtx = "21.0.2" # No longer needed, version from BoM
kotlinxCoroutines = "1.8.1"
kotlinxSerializationJson = "1.9.0"
kotlinxDatetime = "0.6.0"
retrofit = "2.11.0"
okhttp = "4.12.0"
converterGson = "2.11.0" # Align with Retrofit
retrofitKotlinxSerializationConverter = "1.0.0"
coilCompose = "2.6.0"
timber = "5.0.1"
guavaAndroid = "33.2.1-android"

# --- Testing ---
junit = "4.13.2"
androidxTestExtJunit = "1.2.1"
espressoCore = "3.6.1"
mockk = "1.14.4"

# --- Build Logic Plugins ---
openapiGeneratorPlugin = "7.6.0"
firebaseCrashlyticsPlugin = "3.0.4"
firebasePerfPlugin = "1.4.2"
toolchainsFoojayResolver = "1.0.0"

[libraries]
# Hilt (Core & Testing)
generativeai = { module = "com.google.ai.client.generativeai:generativeai", version.ref = "generativeai" }
hiltAndroid = { module = "com.google.dagger:hilt-android", version.ref = "hilt" }
hiltCompiler = { module = "com.google.dagger:hilt-compiler", version.ref = "hilt" } # KSP
hiltNavigationCompose = { module = "androidx.hilt:hilt-navigation-compose", version.ref = "hiltNavigationCompose" }
androidxHiltWork = { module = "androidx.hilt:hilt-work", version.ref = "hiltWork" }
daggerHiltAndroidTesting = { group = "com.google.dagger", name = "hilt-android-testing", version.ref = "hilt" }
daggerHiltAndroidCompiler = { group = "com.google.dagger", name = "hilt-android-compiler", version.ref = "hilt" }

# Compose BOM and Libraries (versions from BOM)
composeBom = { group = "androidx.compose", name = "compose-bom", version.ref = "composeBom" }
androidxUi = { group = "androidx.compose.ui", name = "ui" }
androidxUiGraphics = { group = "androidx.compose.ui", name = "ui-graphics" }
androidxUiToolingPreview = { group = "androidx.compose.ui", name = "ui-tooling-preview" }
androidxMaterial3 = { group = "androidx.compose.material3", name = "material3" }
androidxComposeAnimation = { group = "androidx.compose.animation", name = "animation" }
composeUiTestJunit4 = { group = "androidx.compose.ui", name = "ui-test-junit4" }
composeUiTooling = { group = "androidx.compose.ui", name = "ui-tooling" }
composeUiTestManifest = { group = "androidx.compose.ui", name = "ui-test-manifest", version = "1.8.3" }

# AndroidX
androidxCoreKtx = { module = "androidx.core:core-ktx", version.ref = "coreKtx" }
androidxAppcompat = { module = "androidx.appcompat:appcompat", version.ref = "appcompat" }
androidxActivityCompose = { module = "androidx.activity:activity-compose", version.ref = "activityCompose" }
androidxNavigationCompose = { module = "androidx.navigation:navigation-compose", version.ref = "navigationCompose" }
androidxLifecycleRuntimeKtx = { module = "androidx.lifecycle:lifecycle-runtime-ktx", version.ref = "lifecycle" }
androidxLifecycleViewmodelKtx = { module = "androidx.lifecycle:lifecycle-viewmodel-ktx", version.ref = "lifecycle" }
androidxLifecycleLivedataKtx = { module = "androidx.lifecycle:lifecycle-livedata-ktx", version.ref = "lifecycle" }
lifecycleCommonJava8 = { module = "androidx.lifecycle:lifecycle-common-java8", version.ref = "lifecycle" }
androidxLifecycleProcess = { module = "androidx.lifecycle:lifecycle-process", version.ref = "lifecycle" }
androidxLifecycleService = { module = "androidx.lifecycle:lifecycle-service", version.ref = "lifecycle" }
androidxLifecycleRuntimeCompose = { module = "androidx.lifecycle:lifecycle-runtime-compose", version.ref = "lifecycleRuntimeCompose" }
lifecycleViewmodelCompose = { module = "androidx.lifecycle:lifecycle-viewmodel-compose", version.ref = "lifecycleViewmodelCompose" }
androidxRoomRuntime = { module = "androidx.room:room-runtime", version.ref = "room" }
androidxRoomKtx = { module = "androidx.room:room-ktx", version.ref = "room" }
androidxRoomCompiler = { module = "androidx.room:room-compiler", version.ref = "room" }
androidxWorkRuntimeKtx = { module = "androidx.work:work-runtime-ktx", version.ref = "workManager" }
androidxDatastorePreferences = { module = "androidx.datastore:datastore-preferences", version.ref = "datastore" }
androidxDatastoreCore = { module = "androidx.datastore:datastore-core", version.ref = "datastoreCore" }
androidxSecurityCrypto = { module = "androidx.security:security-crypto", version = "1.1.0-beta01" }

# Firebase
firebaseBom = { group = "com.google.firebase", name = "firebase-bom", version.ref = "firebaseBomVersion" }
firebaseAnalyticsKtx = { group = "com.google.firebase", name = "firebase-analytics-ktx" }
firebaseCrashlyticsKtx = { group = "com.google.firebase", name = "firebase-crashlytics-ktx" }
firebasePerfKtx = { group = "com.google.firebase", name = "firebase-perf-ktx" }
firebaseMessagingKtx = { group = "com.google.firebase", name = "firebase-messaging-ktx" }
firebaseConfigKtx = { module = "com.google.firebase:firebase-config-ktx" } # Version will be supplied by BoM
firebaseStorageKtx = { module = "com.google.firebase:firebase-storage-ktx" } # Version will be supplied by BoM

# KotlinX
kotlinxCoroutinesCore = { module = "org.jetbrains.kotlinx:kotlinx-coroutines-core", version.ref = "kotlinxCoroutines" }
kotlinxCoroutinesAndroid = { module = "org.jetbrains.kotlinx:kotlinx-coroutines-android", version.ref = "kotlinxCoroutines" }
kotlinxCoroutinesPlayServices = { module = "org.jetbrains.kotlinx:kotlinx-coroutines-play-services", version.ref = "kotlinxCoroutines" }
kotlinxCoroutinesTest = { module = "org.jetbrains.kotlinx:kotlinx-coroutines-test", version.ref = "kotlinxCoroutines" }
kotlinxSerializationJson = { module = "org.jetbrains.kotlinx:kotlinx-serialization-json", version.ref = "kotlinxSerializationJson" }
kotlinxDatetime = { module = "org.jetbrains.kotlinx:kotlinx-datetime", version.ref = "kotlinxDatetime" }

# Network
material = { module = "com.google.android.material:material", version.ref = "material" }
retrofit = { module = "com.squareup.retrofit2:retrofit", version.ref = "retrofit" }
converterGson = { module = "com.squareup.retrofit2:converter-gson", version.ref = "converterGson" }
retrofitKotlinxSerializationConverter = { module = "com.jakewharton.retrofit:retrofit2-kotlinx-serialization-converter", version.ref = "retrofitKotlinxSerializationConverter" }
okhttp = { module = "com.squareup.okhttp3:okhttp", version.ref = "okhttp" }
okhttpLoggingInterceptor = { module = "com.squareup.okhttp3:logging-interceptor", version.ref = "okhttp" }

# UI & Utils
coilCompose = { module = "io.coil-kt:coil-compose", version.ref = "coilCompose" }
timber = { module = "com.jakewharton.timber:timber", version.ref = "timber" }
guava = { module = "com.google.guava:guava", version.ref = "guavaAndroid" }
accompanistPager = { module = "com.google.accompanist:accompanist-pager", version.ref = "accompanistPager" }
accompanistPagerIndicators = { module = "com.google.accompanist:accompanist-pager-indicators", version.ref = "accompanistPager" }
accompanistPermissions = { module = "com.google.accompanist:accompanist-permissions", version.ref = "accompanistPermissions" }
accompanistSystemuicontroller = { module = "com.google.accompanist:accompanist-systemuicontroller", version.ref = "accompanistSystemuicontroller" }

# Testing
testJunit = { module = "junit:junit", version.ref = "junit" }
androidxTestExtJunit = { module = "androidx.test.ext:junit", version.ref = "androidxTestExtJunit" }
espressoCore = { module = "androidx.test.espresso:espresso-core", version.ref = "espressoCore" }
mockkAndroid = { module = "io.mockk:mockk-android", version.ref = "mockk" }
mockkAgent = { module = "io.mockk:mockk-agent-jvm", version.ref = "mockk" }

[plugins]
androidApplication = { id = "com.android.application", version.ref = "agp" }
kotlinAndroid = { id = "org.jetbrains.kotlin.android", version.ref = "kotlin" }
ksp = { id = "com.google.devtools.ksp", version.ref = "ksp" }
hilt = { id = "com.google.dagger.hilt.android", version.ref = "hilt" }
google-services = { id = "com.google.gms.google-services", version.ref = "googleServices" }
kotlin-serialization = { id = "org.jetbrains.kotlin.plugin.serialization", version.ref = "kotlin" }
openapi-generator = { id = "org.openapi.generator", version.ref = "openapiGeneratorPlugin" }
firebase-crashlytics = { id = "com.google.firebase.crashlytics", version.ref = "firebaseCrashlyticsPlugin" }
firebase-perf = { id = "com.google.firebase.firebase-perf", version.ref = "firebasePerfPlugin" }
kotlin-compose = { id = "org.jetbrains.kotlin.compose", version.ref = "kotlin" } # Corrected plugin ID
gradle-toolchains-foojay-resolver = { id = "org.gradle.toolchains.foojay-resolver-convention", version.ref = "toolchainsFoojayResolver" }
<|MERGE_RESOLUTION|>--- conflicted
+++ resolved
@@ -7,12 +7,8 @@
 hilt = "2.56.2" # Current version in project, requires compatible KSP
 composeBom = "2025.06.01" # As per Dependabot PR #634
 composeCompiler = "2.2.0" # Aligned with Kotlin 2.2.0
-<<<<<<< HEAD
 googleServices = "4.4.2" # Stable Google Services plugin (keeping this update)
-=======
 
-googleServices = "4.4.3" # Stable Google Services plugin (keeping this update)
->>>>>>> 9f9d0a36
 
 # --- APP Dependencies ---
 accompanistPager = "0.36.0" # Needs migration to official Compose Pager
