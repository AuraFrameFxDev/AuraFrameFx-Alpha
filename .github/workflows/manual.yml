name: Build Debug APK

on:
  push:
    branches: [ main ]
  pull_request:

jobs:
  build:
    runs-on: ubuntu-latest

    steps:
    - name: Checkout code
      uses: actions/checkout@v4

    - name: Set up JDK
      uses: actions/setup-java@v4
      with:
        distribution: 'temurin'
<<<<<<< HEAD
        java-version: '21'  # Use the version required by your project
=======
        java-version: '17'  # Use the version required by your project
>>>>>>> 6dbe5d55

    - name: Grant execute permission for gradlew
      run: chmod +x ./gradlew

    - name: Build Debug APK
      run: ./gradlew assembleDebug

    - name: Upload Debug APK
      uses: actions/upload-artifact@v4
      with:
        name: app-debug
        path: app/build/outputs/apk/debug/app-debug.apk<|MERGE_RESOLUTION|>--- conflicted
+++ resolved
@@ -17,11 +17,9 @@
       uses: actions/setup-java@v4
       with:
         distribution: 'temurin'
-<<<<<<< HEAD
-        java-version: '21'  # Use the version required by your project
-=======
+
         java-version: '17'  # Use the version required by your project
->>>>>>> 6dbe5d55
+
 
     - name: Grant execute permission for gradlew
       run: chmod +x ./gradlew
