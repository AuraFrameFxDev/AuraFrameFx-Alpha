--- conflicted
+++ resolved
@@ -11,20 +11,13 @@
 #endif
 
 /**
-<<<<<<< HEAD
  * @brief Initializes the native language identifier and logs the provided model path.
  *
  * Converts the Java model path string to UTF-8 and logs it for informational purposes. The model path is not used for detection in the current implementation. Returns the native library version string "1.2.0", or an empty string if the model path is null.
  *
  * @return jstring The native library version string "1.2.0", or an empty string if the model path is null.
 
-=======
- * @brief Initializes the native language identifier with the provided model path.
- *
- * Converts the Java string model path to a UTF-8 C string and logs it for potential future use. Returns the native library version string "1.2.0". If the model path is null, returns an empty string.
- *
- * @return jstring The native library version string, or an empty string if the model path is null.
->>>>>>> 4f42d016
+
  */
 JNIEXPORT jstring
 
@@ -51,7 +44,6 @@
 }
 
 /**
-<<<<<<< HEAD
  * @brief Identifies the language of the input text using rule-based keyword and character analysis.
  *
  * Examines the input string for language-specific keywords and articles to detect Spanish ("es"), French ("fr"), German ("de"), Italian ("it"), or Portuguese ("pt"). If no language-specific patterns are found, defaults to English ("en"). If the text contains more than 10% non-ASCII characters and no language is matched, returns "mul" to indicate multiple or unknown accented languages. Returns "und" if the input is null or cannot be processed.
@@ -61,14 +53,13 @@
  *
  * @param text Input text to analyze for language identification.
  * @return jstring ISO 639-1 language code: "en", "es", "fr", "de", "it", "pt", "mul", or "und".
-=======
+
  * @brief Identifies the language of the input text using heuristic keyword and character analysis.
  *
  * Examines the input string for language-specific keywords and articles to detect Spanish ("es"), French ("fr"), German ("de"), Italian ("it"), or Portuguese ("pt"). Defaults to English ("en") if no match is found. If the text contains a high proportion of non-ASCII characters and no language is matched, returns "mul" for multiple or unknown accented languages. Returns "und" if the input is null or cannot be processed.
  *
  * @param text Input text to analyze for language identification.
  * @return jstring Detected language code: "en", "es", "fr", "de", "it", "pt", "mul", or "und".
->>>>>>> 4f42d016
  */
 JNIEXPORT jstring
 
@@ -100,12 +91,10 @@
     // Keywords are checked with spaces around them to avoid matching substrings within words.
     if (textStr.find(" el ") != std::string::npos ||
         textStr.find(" la ") != std::string::npos ||
-<<<<<<< HEAD
         textStr.find(" de ") != std::string::npos || // Also in Portuguese, but more prominent in Spanish start
-=======
+
         textStr.find(" de ") != std::string::npos ||
         // Also in Portuguese, but more prominent in Spanish start
->>>>>>> 4f42d016
         textStr.find(" que ") != std::string::npos || // Also in French/Portuguese
         textStr.find(" es ") != std::string::npos ||
         textStr.find(" con ") != std::string::npos || // Also in Italian
@@ -162,20 +151,14 @@
 
     // Additional character frequency analysis for better accuracy
     int accentCount = 0;
-<<<<<<< HEAD
     for (char c : textStr) {
-=======
-    for (char c: textStr) {
->>>>>>> 4f42d016
+
+
         // Basic check for non-ASCII characters. A more sophisticated approach might
         // involve checking specific Unicode ranges for common accented characters.
         if (c < 0 || c > 127) accentCount++; // Non-ASCII characters
     }
-<<<<<<< HEAD
-    
-=======
-
->>>>>>> 4f42d016
+
     // If a significant portion of the text contains non-ASCII characters (potential accents)
     // and no specific language was detected via keywords (still "en"), classify as "mul".
     if (accentCount > textStr.length() * 0.1 && result == "en") {
@@ -189,11 +172,9 @@
 /**
  * @brief Placeholder for releasing resources associated with a language identifier handle.
  *
-<<<<<<< HEAD
- * This function currently performs no action, as the language identification implementation is stateless and does not allocate resources. It exists for future compatibility if resource management is introduced.
-=======
+
  * Currently, this function does not perform any resource deallocation, as the implementation is stateless and does not allocate resources. Intended for future use if resource management is added.
->>>>>>> 4f42d016
+
  *
  * @param handle Native handle for the language identifier instance.
 
@@ -214,7 +195,6 @@
     // where dynamic resources might be managed.
     if (handle != 0) {
         // Resource cleanup completed - handle closed
-<<<<<<< HEAD
         LOGI("Language identifier resources cleaned up for handle: %lld (Placeholder - no specific resources allocated)", (long long)handle);
     }
 }
@@ -224,7 +204,6 @@
 
  *
  * @return jstring The version string "1.2.0" as a Java string.
-=======
         LOGI("Language identifier resources cleaned up for handle: %lld (Placeholder - no specific resources allocated)",
              (long long) handle);
     }
@@ -234,7 +213,6 @@
  * @brief Retrieves the version string of the native language identifier library.
  *
  * @return jstring The version string, such as "1.2.0".
->>>>>>> 4f42d016
  */
 JNIEXPORT jstring
 
