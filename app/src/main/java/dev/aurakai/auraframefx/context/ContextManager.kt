--- conflicted
+++ resolved
@@ -1,6 +1,5 @@
 package dev.aurakai.auraframefx.context
 
-<<<<<<< HEAD
 import javax.inject.Inject
 import javax.inject.Singleton
 
@@ -14,11 +13,7 @@
      * @param context The context string to add. Ignored if blank or already exists in the list.
      */
 
-=======
-class ContextManager {
-    // Skeleton for managing AI context chaining
-    // TODO: This class should likely use dev.aurakai.auraframefx.ai.context.ContextChain
->>>>>>> a8af0eb0
+
     fun createContext(context: String) {
         // TODO: Implement context creation logic (e.g., persistent learning, session memory)
         // Example: val newChain = dev.aurakai.auraframefx.ai.context.ContextChain(rootContext = context, currentContext = context)
@@ -26,7 +21,6 @@
     }
 }
 
-<<<<<<< HEAD
 @Singleton
 class ContextChain @Inject constructor() {
     private val contextLinks = mutableMapOf<String, String>()
@@ -55,8 +49,3 @@
         return contextLinks[context]
     }
 }
-=======
-// Removed redundant skeleton ContextChain class.
-// The primary, more detailed ContextChain class is expected to be in
-// app/src/main/java/dev/aurakai/auraframefx/ai/context/ContextChain.kt
->>>>>>> a8af0eb0
