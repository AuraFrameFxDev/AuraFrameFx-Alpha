package dev.aurakai.auraframefx.context

import javax.inject.Inject
import javax.inject.Singleton

@Singleton
class ContextManager @Inject constructor() {
    private val contexts = mutableListOf<String>()

    /**
<<<<<<< HEAD
     * Adds a non-blank, unique context string to the list.
     *
     * Ignores the input if it is blank or already present in the list.
     *
     * @param context The context string to add.
     */
    fun createContext(context: String) {
        if (context.isNotBlank() && !contexts.contains(context)) {
            contexts.add(context)
        }
    }
=======

     * Adds a context string to the in-memory list if it is non-blank and not already present.
     *
     * @param context The context string to add. Ignored if blank or already exists.
>>>>>>> ab5cfe40

     */

    fun createContext(context: String) {
        // TODO: Implement context creation logic (e.g., persistent learning, session memory)
        // Example: val newChain = dev.aurakai.auraframefx.ai.context.ContextChain(rootContext = context, currentContext = context)
        // TODO: Persist or manage newChain
    }
}

@Singleton
class ContextChain @Inject constructor() {
    private val contextLinks = mutableMapOf<String, String>()

    /**
     * Sets one context string as the successor of another in the context chain.
     *
<<<<<<< HEAD
     * Links `contextA` to `contextB` as its successor if both strings are non-blank. No action is taken if either string is blank.
=======
     * If both `contextA` and `contextB` are non-blank, `contextB` becomes the successor of `contextA`.
>>>>>>> ab5cfe40
     *
     * @param contextA The context string to link from.
     * @param contextB The context string to set as the successor.
     */
    fun linkContexts(contextA: String, contextB: String) {
        if (contextA.isNotBlank() && contextB.isNotBlank()) {
            contextLinks[contextA] = contextB
        }
    }

    /**
     * Returns the successor context linked to the specified context, or null if no successor exists.
     *
     * @param context The context whose successor is to be retrieved.
     * @return The successor context, or null if none is linked.
     */
    fun getNextInChain(context: String): String? {
        return contextLinks[context]
    }
}<|MERGE_RESOLUTION|>--- conflicted
+++ resolved
@@ -8,7 +8,6 @@
     private val contexts = mutableListOf<String>()
 
     /**
-<<<<<<< HEAD
      * Adds a non-blank, unique context string to the list.
      *
      * Ignores the input if it is blank or already present in the list.
@@ -20,12 +19,7 @@
             contexts.add(context)
         }
     }
-=======
 
-     * Adds a context string to the in-memory list if it is non-blank and not already present.
-     *
-     * @param context The context string to add. Ignored if blank or already exists.
->>>>>>> ab5cfe40
 
      */
 
@@ -43,11 +37,8 @@
     /**
      * Sets one context string as the successor of another in the context chain.
      *
-<<<<<<< HEAD
      * Links `contextA` to `contextB` as its successor if both strings are non-blank. No action is taken if either string is blank.
-=======
-     * If both `contextA` and `contextB` are non-blank, `contextB` becomes the successor of `contextA`.
->>>>>>> ab5cfe40
+
      *
      * @param contextA The context string to link from.
      * @param contextB The context string to set as the successor.
