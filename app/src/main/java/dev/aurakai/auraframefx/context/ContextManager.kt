package dev.aurakai.auraframefx.context

<<<<<<< HEAD
import javax.inject.Inject
import javax.inject.Singleton

@Singleton
class ContextManager @Inject constructor() {
    private val contexts = mutableListOf<String>()

    /**
     * Adds a context string to the list if it is non-blank and not already present.
     *
     * @param context The context string to add; ignored if blank or already exists.
     */
=======
class ContextManager {
    // Skeleton for managing AI context chaining
    // TODO: This class should likely use dev.aurakai.auraframefx.ai.context.ContextChain
>>>>>>> 7478a5b6
    fun createContext(context: String) {
        // TODO: Implement context creation logic (e.g., persistent learning, session memory)
        // Example: val newChain = dev.aurakai.auraframefx.ai.context.ContextChain(rootContext = context, currentContext = context)
        // TODO: Persist or manage newChain
    }
}

<<<<<<< HEAD
@Singleton
class ContextChain @Inject constructor() {
    private val contextLinks = mutableMapOf<String, String>()

    /**
     * Links one context string as the successor of another in the context chain.
     *
     * Sets `contextB` as the successor of `contextA` if both strings are non-blank. Does nothing if either string is blank.
     *
     * @param contextA The context string to link from.
     * @param contextB The context string to set as the successor.
     */
    fun linkContexts(contextA: String, contextB: String) {
        if (contextA.isNotBlank() && contextB.isNotBlank()) {
            contextLinks[contextA] = contextB
        }
    }

    /**
     * Retrieves the successor context linked to the specified context.
     *
     * @param context The context for which to find the successor.
     * @return The successor context if one exists, or null otherwise.
     */
    fun getNextInChain(context: String): String? {
        return contextLinks[context]
    }
}
=======
// Removed redundant skeleton ContextChain class.
// The primary, more detailed ContextChain class is expected to be in
// app/src/main/java/dev/aurakai/auraframefx/ai/context/ContextChain.kt
>>>>>>> 7478a5b6
<|MERGE_RESOLUTION|>--- conflicted
+++ resolved
@@ -1,6 +1,5 @@
 package dev.aurakai.auraframefx.context
 
-<<<<<<< HEAD
 import javax.inject.Inject
 import javax.inject.Singleton
 
@@ -13,11 +12,7 @@
      *
      * @param context The context string to add; ignored if blank or already exists.
      */
-=======
-class ContextManager {
-    // Skeleton for managing AI context chaining
-    // TODO: This class should likely use dev.aurakai.auraframefx.ai.context.ContextChain
->>>>>>> 7478a5b6
+
     fun createContext(context: String) {
         // TODO: Implement context creation logic (e.g., persistent learning, session memory)
         // Example: val newChain = dev.aurakai.auraframefx.ai.context.ContextChain(rootContext = context, currentContext = context)
@@ -25,7 +20,6 @@
     }
 }
 
-<<<<<<< HEAD
 @Singleton
 class ContextChain @Inject constructor() {
     private val contextLinks = mutableMapOf<String, String>()
@@ -53,9 +47,4 @@
     fun getNextInChain(context: String): String? {
         return contextLinks[context]
     }
-}
-=======
-// Removed redundant skeleton ContextChain class.
-// The primary, more detailed ContextChain class is expected to be in
-// app/src/main/java/dev/aurakai/auraframefx/ai/context/ContextChain.kt
->>>>>>> 7478a5b6
+}