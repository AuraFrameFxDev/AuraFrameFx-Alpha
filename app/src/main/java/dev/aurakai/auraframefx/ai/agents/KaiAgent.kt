--- conflicted
+++ resolved
@@ -36,12 +36,8 @@
         true // Kai handles security prompts by default
 
     fun shouldHandleCreative(prompt: String): Boolean = false
-<<<<<<< HEAD
 
-    // Removed the incorrect override fun processRequest(request: AiRequest): AgentResponse
-    // The logic will be consolidated into the correct overriding method below.
-=======
->>>>>>> 03b6c67d
+
 
     // --- Collaboration placeholders (Not part of Agent interface) ---
     suspend fun participateInFederation(data: Map<String, Any>): Map<String, Any> {
@@ -70,7 +66,7 @@
         return emptyMap()
     }
 
-<<<<<<< HEAD
+
     override suspend fun processRequest(
         request: AiRequest,
         context: String, // Context parameter is part of the interface
@@ -91,36 +87,7 @@
     // override fun processRequestFlow(request: AiRequest): Flow<AgentResponse> {
     //     TODO("Not yet implemented for KaiAgent custom flow")
     // }
-=======
-    /**
-     * Processes an AI request with context and returns an agent response.
-     * This overrides the method from BaseAgent.
-     */
-    override suspend fun processRequest(request: AiRequest, context: String): AgentResponse {
-        // Kai-specific logic for handling the request with context.
-        val responseContent = "Kai's security analysis for '${request.query}' with context '$context'"
-        // Simulate a security check
-        val isSecure = !request.query.contains("exploit", ignoreCase = true)
-        return AgentResponse(
-            content = responseContent + if (isSecure) " - Secure" else " - Potential Threat Detected",
-            confidence = if (isSecure) 0.9f else 0.95f // Higher confidence in threat detection
-        )
-    }
 
-    /**
-     * Processes an AI request and returns a flow of agent responses.
-     * This overrides the method from BaseAgent.
-     */
-    override fun processRequestFlow(request: AiRequest): Flow<AgentResponse> {
-        // Kai-specific logic for handling the request as a flow.
-        return flowOf(
-            AgentResponse(
-                content = "Kai's flow security analysis for '${request.query}'",
-                confidence = 0.88f
-            )
-        )
-    }
->>>>>>> 03b6c67d
 
     // This enum is specific to KaiAgent's collaboration methods, keep it here if those methods are used.
     enum class ConversationMode { TURN_ORDER, FREE_FORM }
