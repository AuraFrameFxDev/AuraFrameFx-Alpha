package dev.aurakai.auraframefx.ai.context

import dev.aurakai.auraframefx.ai.memory.MemoryManager
import dev.aurakai.auraframefx.ai.pipeline.AIPipelineConfig
import dev.aurakai.auraframefx.model.AgentType
import kotlinx.coroutines.flow.MutableStateFlow
import kotlinx.coroutines.flow.StateFlow
import kotlinx.coroutines.flow.update
import kotlinx.datetime.Clock
import kotlinx.datetime.Duration
import kotlinx.datetime.Instant
import kotlinx.serialization.Contextual // Added import
import kotlinx.serialization.Serializable // Added import for @Serializable on ContextStats if not already there
import javax.inject.Inject
import javax.inject.Singleton

@Singleton
class ContextManager @Inject constructor(
    private val memoryManager: MemoryManager,
    private val config: AIPipelineConfig,
) {
    private val _activeContexts = MutableStateFlow(mapOf<String, ContextChain>())
    val activeContexts: StateFlow<Map<String, ContextChain>> = _activeContexts

    private val _contextStats = MutableStateFlow(ContextStats())
    val contextStats: StateFlow<ContextStats> = _contextStats

    /**
<<<<<<< HEAD
     * Creates and registers a new context chain with the specified root context, initial content, agent, and optional metadata.
     *
     * The new chain is initialized with a single context node and added to the set of active context chains. Metadata values are stored as strings.
     *
     * @param rootContext The identifier for the root context of the chain.
     * @param initialContext The initial content for the context node.
     * @param agent The agent associated with the initial context.
     * @param metadata Optional metadata to associate with the chain and its initial node.
     * @return The unique identifier assigned to the newly created context chain.
=======
     * Creates a new context chain with an initial context node and registers it as active.
     *
     * @param rootContext The identifier for the root context of the chain.
     * @param initialContext The initial context string to start the chain.
     * @param agent The agent associated with the initial context.
     * @param metadata Optional metadata for the context chain and its initial node.
     * @return The unique identifier of the newly created context chain.
>>>>>>> 0725b411
     */
    fun createContextChain(
        rootContext: String,
        initialContext: String,
        agent: AgentType,
        metadata: Map<String, String> = emptyMap(), // Changed Map<String, Any> to Map<String, String>
    ): String {
        val chain = ContextChain(
            rootContext = rootContext,
            currentContext = initialContext,
            contextHistory = listOf(
                ContextNode(
                    id = "ctx_${Clock.System.now().toEpochMilliseconds()}_0",
                    content = initialContext,
                    agent = agent,
                    metadata = metadata.mapValues { it.value.toString() } // Convert Map<String, Any> to Map<String, String>
                )
            ),
            agentContext = mapOf(agent to initialContext),
            metadata = metadata.mapValues { it.value.toString() } // Convert Map<String, Any> to Map<String, String>
        )

        _activeContexts.update { current ->
            current + (chain.id to chain)
        }
        updateStats()
        return chain.id
    }

    /**
<<<<<<< HEAD
     * Appends a new context node to an existing context chain.
     *
     * Adds a new context entry with the specified agent and metadata to the chain identified by `chainId`, updates the current context and agent mapping, and refreshes the last updated timestamp.
     *
     * @param chainId The unique identifier of the context chain to update.
     * @param newContext The context string to add to the chain.
     * @param agent The agent responsible for the new context entry.
     * @param metadata Optional metadata to associate with the new context node.
     * @return The updated `ContextChain` instance.
=======
     * Updates an existing context chain with a new context node and agent information.
     *
     * @param chainId The identifier of the context chain to update.
     * @param newContext The new context string to add to the chain.
     * @param agent The agent associated with the new context.
     * @param metadata Optional metadata to associate with the new context node.
     * @return The updated context chain.
>>>>>>> 0725b411
     * @throws IllegalStateException if the specified context chain does not exist.
     */
    fun updateContextChain(
        chainId: String,
        newContext: String,
        agent: AgentType,
        metadata: Map<String, String> = emptyMap(), // Changed Map<String, Any> to Map<String, String>
    ): ContextChain {
        val chain =
            _activeContexts.value[chainId] ?: throw IllegalStateException("Context chain not found")

        val updatedChain = chain.copy(
            currentContext = newContext,
            contextHistory = chain.contextHistory + ContextNode(
                id = "ctx_${Clock.System.now().toEpochMilliseconds()}_${chain.contextHistory.size}",
                content = newContext,
                agent = agent,
                metadata = metadata.mapValues { it.value.toString() } // Convert Map<String, Any> to Map<String, String>
            ),
            agentContext = chain.agentContext + (agent to newContext),
            lastUpdated = Clock.System.now()
        )

        _activeContexts.update { current ->
            current - chainId + (chainId to updatedChain)
        }
        updateStats()
        return updatedChain
    }

    fun getContextChain(chainId: String): ContextChain? {
        return _activeContexts.value[chainId]
    }

    fun queryContext(query: ContextQuery): ContextChainResult {
        val chains = _activeContexts.value.values
            .filter { chain ->
                query.agentFilter.isEmpty() || query.agentFilter.contains(chain.agentContext.keys.first())
            }
            .sortedByDescending { it.lastUpdated }
            .take(config.contextChainingConfig.maxChainLength)

        val relatedChains = chains
            .filter { chain ->
                chain.relevanceScore >= query.minRelevance
            }
            .take(query.maxChainLength)

        return ContextChainResult(
            chain = chains.firstOrNull() ?: ContextChain(
                rootContext = query.query,
                currentContext = query.query
            ), // Added currentContext
            relatedChains = relatedChains,
            query = query
        )
    }

    /**
     * Updates the context statistics to reflect the current state of all active context chains.
     *
     * Recalculates the total number of chains, the number of recently updated (active) chains,
     * the length of the longest chain, and sets the last updated timestamp.
     */
    private fun updateStats() {
        val chains = _activeContexts.value.values
        _contextStats.update { current ->
            current.copy(
                totalChains = chains.size,
                activeChains = chains.count {
                    it.lastUpdated > Clock.System.now()
                        .minus(Duration.milliseconds(config.contextChainingConfig.maxChainLength.toLong())) // Corrected minus call
                },
                longestChain = chains.maxOfOrNull { it.contextHistory.size } ?: 0,
                lastUpdated = Clock.System.now()
            )
        }
    }
}

@Serializable // Ensure ContextStats is serializable if it's part of a larger serializable graph implicitly
data class ContextStats(
    val totalChains: Int = 0,
    val activeChains: Int = 0,
    val longestChain: Int = 0,
    @Serializable(with = dev.aurakai.auraframefx.serialization.InstantSerializer::class) val lastUpdated: Instant = Clock.System.now(),
)<|MERGE_RESOLUTION|>--- conflicted
+++ resolved
@@ -26,7 +26,7 @@
     val contextStats: StateFlow<ContextStats> = _contextStats
 
     /**
-<<<<<<< HEAD
+
      * Creates and registers a new context chain with the specified root context, initial content, agent, and optional metadata.
      *
      * The new chain is initialized with a single context node and added to the set of active context chains. Metadata values are stored as strings.
@@ -36,15 +36,7 @@
      * @param agent The agent associated with the initial context.
      * @param metadata Optional metadata to associate with the chain and its initial node.
      * @return The unique identifier assigned to the newly created context chain.
-=======
-     * Creates a new context chain with an initial context node and registers it as active.
-     *
-     * @param rootContext The identifier for the root context of the chain.
-     * @param initialContext The initial context string to start the chain.
-     * @param agent The agent associated with the initial context.
-     * @param metadata Optional metadata for the context chain and its initial node.
-     * @return The unique identifier of the newly created context chain.
->>>>>>> 0725b411
+
      */
     fun createContextChain(
         rootContext: String,
@@ -75,7 +67,7 @@
     }
 
     /**
-<<<<<<< HEAD
+
      * Appends a new context node to an existing context chain.
      *
      * Adds a new context entry with the specified agent and metadata to the chain identified by `chainId`, updates the current context and agent mapping, and refreshes the last updated timestamp.
@@ -85,15 +77,7 @@
      * @param agent The agent responsible for the new context entry.
      * @param metadata Optional metadata to associate with the new context node.
      * @return The updated `ContextChain` instance.
-=======
-     * Updates an existing context chain with a new context node and agent information.
-     *
-     * @param chainId The identifier of the context chain to update.
-     * @param newContext The new context string to add to the chain.
-     * @param agent The agent associated with the new context.
-     * @param metadata Optional metadata to associate with the new context node.
-     * @return The updated context chain.
->>>>>>> 0725b411
+
      * @throws IllegalStateException if the specified context chain does not exist.
      */
     fun updateContextChain(
