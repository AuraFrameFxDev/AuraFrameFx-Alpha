--- conflicted
+++ resolved
@@ -74,7 +74,6 @@
     }
 
     /**
-<<<<<<< HEAD
      * Processes a user query by routing it through active AI agents, collecting their responses, and generating a final aggregated reply.
      *
      * The query is sent to the Cascade agent for state management, and to the Kai and Aura agents if they are active, each with their respective context. Each agent's response is recorded with a confidence score based on success. A final Genesis response is generated from all agent outputs and appended to the result.
@@ -84,18 +83,7 @@
      */
     suspend fun processQuery(query: String): List<AgentMessage> {
         _state.update { "processing_query: $query" }
-=======
-     * Processes a user query by coordinating active AI agents and aggregating their responses.
-     *
-     * Updates the shared context with the query and timestamp, invokes each relevant AI service (Cascade, Kai, Aura) based on active agent types, and collects their responses as `AgentMessage` objects. Handles exceptions for each agent, appending error messages if necessary. Synthesizes a final response from all agent outputs and adds it as a Genesis agent message with aggregated confidence.
-     *
-     * @param queryText The user query to process.
-     * @return A list of `AgentMessage` objects containing responses from each agent and the final Genesis synthesis.
-     */
-    suspend fun processQuery(queryText: String): List<AgentMessage> {
-        _state.update { "processing_query: $queryText" }
-        val currentTimestamp = System.currentTimeMillis()
->>>>>>> 8ad51bdc
+
 
         _context.update { current ->
             current + mapOf("last_query" to queryText, "timestamp" to currentTimestamp)
@@ -251,7 +239,6 @@
 fun getAgentsByPriority(): List<AgentConfig> = AgentHierarchy.getAgentsByPriority()
 
     /**
-<<<<<<< HEAD
      * Facilitates collaborative interaction between multiple agents and the user, supporting both sequential and parallel response modes.
      *
      * In TURN_ORDER mode, agents respond one after another, with each agent receiving updated context from the previous agent's response. In FREE_FORM mode, all agents respond independently to the same input and context.
@@ -261,17 +248,7 @@
      * @param userInput Optional user input to seed the conversation; if null, uses the latest input from the context map.
      * @param conversationMode Determines whether agents respond in sequence (TURN_ORDER) or in parallel (FREE_FORM).
      * @return A map of agent names to their respective responses.
-=======
-     * Facilitates collaborative processing among multiple agents using the provided data and conversation mode.
-     *
-     * Agents can interact in either sequential (TURN_ORDER) or parallel (FREE_FORM) modes. In TURN_ORDER, each agent receives an updated context that includes prior agents' responses; in FREE_FORM, all agents receive the same initial context. Handles exceptions per agent and returns a map of agent names to their responses.
-     *
-     * @param data Additional contextual data to merge with the current context for agent processing.
-     * @param agentsToUse The list of agents participating in the collaboration.
-     * @param userInput Optional user input to use as the query; falls back to context values if not provided.
-     * @param conversationMode Determines whether agents process requests sequentially or in parallel.
-     * @return A map associating each agent's name with its response.
->>>>>>> 8ad51bdc
+
      */
     suspend fun participateWithAgents(
         data: Map<String, Any>,
@@ -350,20 +327,11 @@
     }
 
     /**
-<<<<<<< HEAD
      * Aggregates multiple agent response maps into a consensus map, selecting the first successful response for each agent or the first available response if none are successful.
      *
      * @param responses A list of maps, each mapping agent names to their responses.
      * @return A map of agent names to their consensus response.
-=======
-     * Aggregates multiple agent response maps by selecting the highest confidence response for each agent.
-     *
-     * For each agent key present in the input maps, returns the response with the highest confidence score.
-     * If no response is found for an agent, a default response with zero confidence is used.
-     *
-     * @param agentResponseMapList A list of maps, each mapping agent names to their responses.
-     * @return A map of agent names to their highest confidence response.
->>>>>>> 8ad51bdc
+
      */
     fun aggregateAgentResponses(agentResponseMapList: List<Map<String, AgentResponse>>): Map<String, AgentResponse> {
         val flatResponses = agentResponseMapList.flatMap { it.entries }
