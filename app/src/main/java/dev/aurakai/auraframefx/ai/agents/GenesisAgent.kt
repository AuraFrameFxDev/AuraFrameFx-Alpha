--- conflicted
+++ resolved
@@ -620,19 +620,13 @@
     private fun determineOptimalAgent(interaction: EnhancedInteractionData): String = "genesis"
 
     /**
-<<<<<<< HEAD
          * Creates a standard fallback interaction response from the "genesis" agent with the provided message.
          *
          * The response includes a fixed confidence score of 0.5 and the current timestamp.
          *
          * @param message The message content for the fallback response.
          * @return An InteractionResponse containing the message, agent name "genesis", confidence 0.5, and the current timestamp.
-=======
-         * Creates a fallback interaction response from the "genesis" agent with the given message, a fixed confidence score of 0.5, and the current timestamp.
-         *
-         * @param message The message content for the fallback response.
-         * @return An InteractionResponse containing the message, agent name "genesis", confidence 0.5, and the current timestamp in milliseconds.
->>>>>>> 534b9a28
+
          */
     private fun createFallbackResponse(message: String): InteractionResponse =
         InteractionResponse(message, "genesis", 0.5f, Clock.System.now().toEpochMilliseconds().toString())
