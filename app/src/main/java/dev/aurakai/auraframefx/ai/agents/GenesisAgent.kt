package dev.aurakai.auraframefx.ai.agents

import android.util.Log
import dev.aurakai.auraframefx.ai.services.AuraAIService
import dev.aurakai.auraframefx.ai.services.CascadeAIService
import dev.aurakai.auraframefx.ai.services.KaiAIService
import dev.aurakai.auraframefx.model.AgentConfig
import dev.aurakai.auraframefx.model.AgentHierarchy
import dev.aurakai.auraframefx.model.AgentMessage
import dev.aurakai.auraframefx.model.AgentResponse
import dev.aurakai.auraframefx.model.AiRequest
import dev.aurakai.auraframefx.model.ContextAwareAgent
// Import the local model AgentType for internal logic, aliasing the generated one if needed for clarity elsewhere
import dev.aurakai.auraframefx.model.AgentType
// Use an alias if dev.aurakai.auraframefx.api.model.AgentType is also needed directly, though Agent interface uses it.
// import dev.aurakai.auraframefx.api.model.AgentType as ApiAgentType

import kotlinx.coroutines.flow.MutableStateFlow
import kotlinx.coroutines.flow.StateFlow
import kotlinx.coroutines.flow.update
import javax.inject.Inject
import javax.inject.Singleton

@Singleton
class GenesisAgent @Inject constructor(
    private val auraService: AuraAIService,
    private val kaiService: KaiAIService,
    private val cascadeService: CascadeAIService,
    // Assuming Agent instances are injected or created. For this example, let's assume they are managed elsewhere
    // or this class will need to create/obtain them.
    // private val registeredAgents: Map<String, Agent> // Example if agents are injected
) {
    private val _state = MutableStateFlow("pending_initialization")
    val state: StateFlow<String> = _state

    private val _context = MutableStateFlow(mapOf<String, Any>())
    val context: StateFlow<Map<String, Any>> = _context

    // Use the local model.AgentType for _activeAgents state
    private val _activeAgents = MutableStateFlow(setOf<dev.aurakai.auraframefx.model.AgentType>())
    val activeAgents: StateFlow<Set<dev.aurakai.auraframefx.model.AgentType>> = _activeAgents


    private val _agentRegistry = mutableMapOf<String, Agent>() // Stores Agent interface instances
    val agentRegistry: Map<String, Agent> get() = _agentRegistry

    private val _history = mutableListOf<Map<String, Any>>()
    val history: List<Map<String, Any>> get() = _history

    init {
        initializeAgents() // Populates _activeAgents based on AgentHierarchy
        _state.update { "initialized" }
        // Example: Registering agents if they are available (e.g. via injection or service location)
        // registerAgent("aura", auraAgentInstance)
        // registerAgent("kai", kaiAgentInstance)
    }

    private fun initializeAgents() {
        AgentHierarchy.MASTER_AGENTS.forEach { config ->
            // Assuming AgentType enum values align with config names
            try {
                val agentTypeEnum = dev.aurakai.auraframefx.model.AgentType.valueOf(config.name.uppercase())
                _activeAgents.update { it + agentTypeEnum }
            } catch (e: IllegalArgumentException) {
                Log.w("GenesisAgent", "Unknown agent type in hierarchy: ${config.name}")
            }
        }
    }

    suspend fun processQuery(queryText: String): List<AgentMessage> {
        _state.update { "processing_query: $queryText" }
        val currentTimestamp = System.currentTimeMillis()

        _context.update { current ->
            current + mapOf("last_query" to queryText, "timestamp" to currentTimestamp)
        }

        val responses = mutableListOf<AgentMessage>()
<<<<<<< HEAD

        // Process through Cascade first for state management
        val cascadeAgentResponse: AgentResponse =
            cascadeService.processRequest(
                AiRequest(prompt = query) // Use 'prompt', remove 'type'
                // Assuming cascadeService.processRequest matches Agent.processRequest(request, context)
                // For now, let's pass a default context string. This should be refined.
                , "GenesisContext_Cascade"
            )
        responses.add(
            AgentMessage(
                content = cascadeAgentResponse.content,
                sender = AgentType.CASCADE, // Ensure this AgentType is from the correct import
                timestamp = System.currentTimeMillis(),
                // Derive confidence from isSuccess
                confidence = if (cascadeAgentResponse.isSuccess) 1.0f else 0.1f
            )
        )

        // Process through Kai for security analysis
        if (_activeAgents.value.contains(AgentType.KAI)) {
            val kaiAgentResponse: AgentResponse =
                kaiService.processRequest(
                    AiRequest(prompt = query), // Use 'prompt', remove 'type'
                    "GenesisContext_KaiSecurity" // Default context
                )
            responses.add(
                AgentMessage(
                    content = kaiAgentResponse.content,
                    sender = AgentType.KAI,
                    timestamp = System.currentTimeMillis(),
                    confidence = if (kaiAgentResponse.isSuccess) 1.0f else 0.1f
=======
        val currentContextString = _context.value.toString() // Or a more structured context string

        // Cascade Agent (State Management) - Assuming it's always active or managed by AgentHierarchy
        // The services (AuraAIService, KaiAIService, CascadeAIService) seem to be direct ways to call agents.
        // Their processRequest methods should align with AiRequest and AgentResponse structures.
        try {
            val cascadeAgentResponse = cascadeService.processRequest(
                AiRequest(query = queryText, type = "context_update", context = currentContextString)
            )
            responses.add(
                AgentMessage(
                    content = cascadeAgentResponse.content,
                    sender = dev.aurakai.auraframefx.model.AgentType.CASCADE, // Use local model.AgentType
                    timestamp = currentTimestamp,
                    confidence = cascadeAgentResponse.confidence
>>>>>>> 03b6c67d
                )
            )
        } catch (e: Exception) {
            Log.e("GenesisAgent", "Error processing with Cascade: ${e.message}")
            responses.add(AgentMessage("Error with Cascade: ${e.message}", dev.aurakai.auraframefx.model.AgentType.CASCADE, currentTimestamp, 0.0f))
        }

<<<<<<< HEAD
        // Process through Aura for creative response
        if (_activeAgents.value.contains(AgentType.AURA)) {
            val auraAgentResponse: AgentResponse =
                auraService.processRequest(
                    AiRequest(prompt = query), // Use 'prompt', remove 'type'
                    "GenesisContext_AuraCreative" // Default context
                )
            responses.add(
                AgentMessage(
                    content = auraAgentResponse.content,
                    sender = AgentType.AURA,
                    timestamp = System.currentTimeMillis(),
                    confidence = if (auraAgentResponse.isSuccess) 1.0f else 0.1f
=======

        // Kai Agent (Security Analysis)
        if (_activeAgents.value.contains(dev.aurakai.auraframefx.model.AgentType.KAI)) {
            try {
                val kaiAgentResponse = kaiService.processRequest(
                    AiRequest(query = queryText, type = "security_analysis", context = currentContextString)
>>>>>>> 03b6c67d
                )
                responses.add(
                    AgentMessage(
                        content = kaiAgentResponse.content,
                        sender = dev.aurakai.auraframefx.model.AgentType.KAI,
                        timestamp = currentTimestamp,
                        confidence = kaiAgentResponse.confidence
                    )
                )
            } catch (e: Exception) {
                Log.e("GenesisAgent", "Error processing with Kai: ${e.message}")
                responses.add(AgentMessage("Error with Kai: ${e.message}", dev.aurakai.auraframefx.model.AgentType.KAI, currentTimestamp, 0.0f))
            }
        }

        // Aura Agent (Creative Response)
        if (_activeAgents.value.contains(dev.aurakai.auraframefx.model.AgentType.AURA)) {
            try {
                val auraAgentResponse = auraService.processRequest(
                    AiRequest(query = queryText, type = "creative_text", context = currentContextString)
                )
                responses.add(
                    AgentMessage(
                        content = auraAgentResponse.content,
                        sender = dev.aurakai.auraframefx.model.AgentType.AURA,
                        timestamp = currentTimestamp,
                        confidence = auraAgentResponse.confidence
                    )
                )
            } catch (e: Exception) {
                Log.e("GenesisAgent", "Error processing with Aura: ${e.message}")
                responses.add(AgentMessage("Error with Aura: ${e.message}", dev.aurakai.auraframefx.model.AgentType.AURA, currentTimestamp, 0.0f))
            }
        }

        val finalResponseContent = generateFinalResponse(responses)
        responses.add(
            AgentMessage(
                content = finalResponseContent,
                sender = dev.aurakai.auraframefx.model.AgentType.GENESIS,
                timestamp = currentTimestamp,
                confidence = calculateConfidence(responses.filter { it.sender != dev.aurakai.auraframefx.model.AgentType.GENESIS }) // Exclude Genesis's own message for confidence calc
            )
        )

        _state.update { "idle" }
        return responses
    }

    fun generateFinalResponse(agentMessages: List<AgentMessage>): String {
        // Simple concatenation for now, could be more sophisticated
        return "[Genesis Synthesis] ${agentMessages.filter { it.sender != dev.aurakai.auraframefx.model.AgentType.GENESIS }.joinToString(" | ") { "${it.sender}: ${it.content}" }}"
    }

    fun calculateConfidence(agentMessages: List<AgentMessage>): Float {
        if (agentMessages.isEmpty()) return 0.0f
        return agentMessages.map { it.confidence }.average().toFloat().coerceIn(0.0f, 1.0f)
    }

    fun toggleAgent(agentType: dev.aurakai.auraframefx.model.AgentType) {
        _activeAgents.update { current ->
            if (current.contains(agentType)) current - agentType else current + agentType
        }
    }

    fun registerAuxiliaryAgent(name: String, capabilities: Set<String>): AgentConfig {
        return AgentHierarchy.registerAuxiliaryAgent(name, capabilities)
    }

    fun getAgentConfig(name: String): AgentConfig? = AgentHierarchy.getAgentConfig(name)

    fun getAgentsByPriority(): List<AgentConfig> = AgentHierarchy.getAgentsByPriority()

    suspend fun participateWithAgents(
        data: Map<String, Any>,
        agentsToUse: List<Agent>, // List of Agent interface implementations
        userInput: Any? = null,
        conversationMode: ConversationMode = ConversationMode.FREE_FORM,
    ): Map<String, AgentResponse> {
        val responses = mutableMapOf<String, AgentResponse>()
<<<<<<< HEAD
        val currentContextMap = data.toMutableMap() // Renamed to avoid confusion with context string
        val inputQuery = userInput?.toString() ?: currentContextMap["latestInput"]?.toString() ?: ""

        // Construct AiRequest with prompt only
        val request = AiRequest(prompt = inputQuery)
        // Prepare context string for agent.processRequest call
        val contextString = currentContextMap.toString() // Or a more structured summary
=======
        val currentContextMap = _context.value + data // Combine general context with specific data
        val inputQuery = userInput?.toString() ?: currentContextMap["latestInput"]?.toString() ?: currentContextMap["last_query"]?.toString() ?: "default query"
        val contextString = currentContextMap.toString()
>>>>>>> 03b6c67d

        Log.d("GenesisAgent", "Starting multi-agent collaboration: mode=$conversationMode, agents=${agentsToUse.mapNotNull { it.getName() }}")

        val baseRequest = AiRequest(query = inputQuery, context = contextString) // Base request for all

        when (conversationMode) {
            ConversationMode.TURN_ORDER -> {
                var dynamicContext = contextString
                for (agent in agentsToUse) {
                    try {
                        val agentName = agent.getName() ?: agent.javaClass.simpleName
<<<<<<< HEAD
                        // Call processRequest with request and contextString
                        val response = agent.processRequest(request, contextString)
                        Log.d(
                            "GenesisAgent",
                            "[TURN_ORDER] $agentName responded: ${response.content} (success=${response.isSuccess})"
                        )
                        responses[agentName] = response
                        currentContextMap["latestInput"] = response.content // Update context map for next turn
                    } catch (e: Exception) {
                        Log.e(
                            "GenesisAgent",
                            "[TURN_ORDER] Error from ${agent.javaClass.simpleName}: ${e.message}"
                        )
                        responses[agent.javaClass.simpleName] = AgentResponse(
                            content = "Error: ${e.message}",
                            isSuccess = false,
                            error = e.message
                        )
=======
                        // Pass current dynamicContext which might be updated by previous agent's response
                        val turnRequest = baseRequest.copy(context = dynamicContext)
                        val response = agent.processRequest(turnRequest, dynamicContext) // Pass context explicitly
                        Log.d("GenesisAgent", "[TURN_ORDER] $agentName: ${response.content} (conf=${response.confidence})")
                        responses[agentName] = response
                        dynamicContext = "${dynamicContext}\n${agentName}: ${response.content}" // Update context
                    } catch (e: Exception) {
                        val agentName = agent.getName() ?: agent.javaClass.simpleName
                        Log.e("GenesisAgent", "[TURN_ORDER] Error from $agentName: ${e.message}", e)
                        responses[agentName] = AgentResponse("Error: ${e.message}", 0.0f)
>>>>>>> 03b6c67d
                    }
                }
            }
            ConversationMode.FREE_FORM -> {
                agentsToUse.forEach { agent ->
                    try {
                        val agentName = agent.getName() ?: agent.javaClass.simpleName
<<<<<<< HEAD
                        // Call processRequest with request and contextString
                        val response = agent.processRequest(request, contextString)
                        Log.d(
                            "GenesisAgent",
                            "[FREE_FORM] $agentName responded: ${response.content} (success=${response.isSuccess})"
                        )
                        responses[agentName] = response
                    } catch (e: Exception) {
                        Log.e(
                            "GenesisAgent",
                            "[FREE_FORM] Error from ${agent.javaClass.simpleName}: ${e.message}"
                        )
                        responses[agent.javaClass.simpleName] = AgentResponse(
                            content = "Error: ${e.message}",
                            isSuccess = false,
                            error = e.message
                        )
=======
                        // All agents get the same initial context for free_form
                        val response = agent.processRequest(baseRequest, contextString) // Pass context explicitly
                        Log.d("GenesisAgent", "[FREE_FORM] $agentName: ${response.content} (conf=${response.confidence})")
                        responses[agentName] = response
                    } catch (e: Exception) {
                        val agentName = agent.getName() ?: agent.javaClass.simpleName
                        Log.e("GenesisAgent", "[FREE_FORM] Error from $agentName: ${e.message}", e)
                        responses[agentName] = AgentResponse("Error: ${e.message}", 0.0f)
>>>>>>> 03b6c67d
                    }
                }
            }
        }
        Log.d("GenesisAgent", "Collaboration complete. Responses: $responses")
        return responses
    }

    fun aggregateAgentResponses(agentResponseMapList: List<Map<String, AgentResponse>>): Map<String, AgentResponse> {
        val flatResponses = agentResponseMapList.flatMap { it.entries }
        return flatResponses.groupBy { it.key }
            .mapValues { entry ->
<<<<<<< HEAD
                // Determine "best" response, e.g., first successful, or combine content.
                // For now, let's pick the first successful response, or the first response if none are successful.
                // The original logic used confidence, which is no longer directly available.
                val best = entry.value.firstOrNull { it.value.isSuccess }?.value
                    ?: entry.value.firstOrNull()?.value
                    ?: AgentResponse("No response", isSuccess = false, error = "No responses to aggregate")
                Log.d(
                    "GenesisAgent",
                    "Consensus for ${entry.key}: ${best.content} (success=${best.isSuccess})"
                )
                best
=======
                entry.value.maxByOrNull { it.value.confidence }?.value
                    ?: AgentResponse("No consensus response", 0.0f)
>>>>>>> 03b6c67d
            }
    }

    fun broadcastContext(newContext: Map<String, Any>, targetAgents: List<Agent>) {
        targetAgents.forEach { agent ->
            if (agent is ContextAwareAgent) {
                agent.setContext(newContext) // Assuming ContextAwareAgent has setContext
            }
        }
    }

    fun registerAgent(name: String, agentInstance: Agent) {
        _agentRegistry[name] = agentInstance
        Log.d("GenesisAgent", "Registered agent: $name")
    }

    fun deregisterAgent(name: String) {
        _agentRegistry.remove(name)
        Log.d("GenesisAgent", "Deregistered agent: $name")
    }

    fun clearHistory() {
        _history.clear()
        Log.d("GenesisAgent", "Cleared conversation history")
    }

    fun addToHistory(entry: Map<String, Any>) {
        _history.add(entry)
        Log.d("GenesisAgent", "Added to history: $entry")
    }

    fun saveHistory(persistAction: (List<Map<String, Any>>) -> Unit) {
        persistAction(_history)
    }

    fun loadHistory(loadAction: () -> List<Map<String, Any>>) {
        val loadedHistory = loadAction()
        _history.clear()
        _history.addAll(loadedHistory)
        _context.update { it + (loadedHistory.lastOrNull() ?: emptyMap()) }
    }

    fun shareContextWithAgents() {
        agentRegistry.values.forEach { agent ->
            if (agent is ContextAwareAgent) {
                agent.setContext(_context.value)
            }
        }
    }

    fun registerDynamicAgent(name: String, agentInstance: Agent) {
        _agentRegistry[name] = agentInstance
        Log.d("GenesisAgent", "Dynamically registered agent: $name")
    }

    fun deregisterDynamicAgent(name: String) {
        _agentRegistry.remove(name)
        Log.d("GenesisAgent", "Dynamically deregistered agent: $name")
    }

    enum class ConversationMode { TURN_ORDER, FREE_FORM }
}<|MERGE_RESOLUTION|>--- conflicted
+++ resolved
@@ -76,7 +76,7 @@
         }
 
         val responses = mutableListOf<AgentMessage>()
-<<<<<<< HEAD
+
 
         // Process through Cascade first for state management
         val cascadeAgentResponse: AgentResponse =
@@ -109,23 +109,7 @@
                     sender = AgentType.KAI,
                     timestamp = System.currentTimeMillis(),
                     confidence = if (kaiAgentResponse.isSuccess) 1.0f else 0.1f
-=======
-        val currentContextString = _context.value.toString() // Or a more structured context string
-
-        // Cascade Agent (State Management) - Assuming it's always active or managed by AgentHierarchy
-        // The services (AuraAIService, KaiAIService, CascadeAIService) seem to be direct ways to call agents.
-        // Their processRequest methods should align with AiRequest and AgentResponse structures.
-        try {
-            val cascadeAgentResponse = cascadeService.processRequest(
-                AiRequest(query = queryText, type = "context_update", context = currentContextString)
-            )
-            responses.add(
-                AgentMessage(
-                    content = cascadeAgentResponse.content,
-                    sender = dev.aurakai.auraframefx.model.AgentType.CASCADE, // Use local model.AgentType
-                    timestamp = currentTimestamp,
-                    confidence = cascadeAgentResponse.confidence
->>>>>>> 03b6c67d
+
                 )
             )
         } catch (e: Exception) {
@@ -133,7 +117,6 @@
             responses.add(AgentMessage("Error with Cascade: ${e.message}", dev.aurakai.auraframefx.model.AgentType.CASCADE, currentTimestamp, 0.0f))
         }
 
-<<<<<<< HEAD
         // Process through Aura for creative response
         if (_activeAgents.value.contains(AgentType.AURA)) {
             val auraAgentResponse: AgentResponse =
@@ -147,15 +130,7 @@
                     sender = AgentType.AURA,
                     timestamp = System.currentTimeMillis(),
                     confidence = if (auraAgentResponse.isSuccess) 1.0f else 0.1f
-=======
-
-        // Kai Agent (Security Analysis)
-        if (_activeAgents.value.contains(dev.aurakai.auraframefx.model.AgentType.KAI)) {
-            try {
-                val kaiAgentResponse = kaiService.processRequest(
-                    AiRequest(query = queryText, type = "security_analysis", context = currentContextString)
->>>>>>> 03b6c67d
-                )
+)
                 responses.add(
                     AgentMessage(
                         content = kaiAgentResponse.content,
@@ -235,7 +210,7 @@
         conversationMode: ConversationMode = ConversationMode.FREE_FORM,
     ): Map<String, AgentResponse> {
         val responses = mutableMapOf<String, AgentResponse>()
-<<<<<<< HEAD
+
         val currentContextMap = data.toMutableMap() // Renamed to avoid confusion with context string
         val inputQuery = userInput?.toString() ?: currentContextMap["latestInput"]?.toString() ?: ""
 
@@ -243,11 +218,7 @@
         val request = AiRequest(prompt = inputQuery)
         // Prepare context string for agent.processRequest call
         val contextString = currentContextMap.toString() // Or a more structured summary
-=======
-        val currentContextMap = _context.value + data // Combine general context with specific data
-        val inputQuery = userInput?.toString() ?: currentContextMap["latestInput"]?.toString() ?: currentContextMap["last_query"]?.toString() ?: "default query"
-        val contextString = currentContextMap.toString()
->>>>>>> 03b6c67d
+
 
         Log.d("GenesisAgent", "Starting multi-agent collaboration: mode=$conversationMode, agents=${agentsToUse.mapNotNull { it.getName() }}")
 
@@ -259,7 +230,7 @@
                 for (agent in agentsToUse) {
                     try {
                         val agentName = agent.getName() ?: agent.javaClass.simpleName
-<<<<<<< HEAD
+
                         // Call processRequest with request and contextString
                         val response = agent.processRequest(request, contextString)
                         Log.d(
@@ -278,18 +249,7 @@
                             isSuccess = false,
                             error = e.message
                         )
-=======
-                        // Pass current dynamicContext which might be updated by previous agent's response
-                        val turnRequest = baseRequest.copy(context = dynamicContext)
-                        val response = agent.processRequest(turnRequest, dynamicContext) // Pass context explicitly
-                        Log.d("GenesisAgent", "[TURN_ORDER] $agentName: ${response.content} (conf=${response.confidence})")
-                        responses[agentName] = response
-                        dynamicContext = "${dynamicContext}\n${agentName}: ${response.content}" // Update context
-                    } catch (e: Exception) {
-                        val agentName = agent.getName() ?: agent.javaClass.simpleName
-                        Log.e("GenesisAgent", "[TURN_ORDER] Error from $agentName: ${e.message}", e)
-                        responses[agentName] = AgentResponse("Error: ${e.message}", 0.0f)
->>>>>>> 03b6c67d
+
                     }
                 }
             }
@@ -297,7 +257,7 @@
                 agentsToUse.forEach { agent ->
                     try {
                         val agentName = agent.getName() ?: agent.javaClass.simpleName
-<<<<<<< HEAD
+
                         // Call processRequest with request and contextString
                         val response = agent.processRequest(request, contextString)
                         Log.d(
@@ -315,16 +275,7 @@
                             isSuccess = false,
                             error = e.message
                         )
-=======
-                        // All agents get the same initial context for free_form
-                        val response = agent.processRequest(baseRequest, contextString) // Pass context explicitly
-                        Log.d("GenesisAgent", "[FREE_FORM] $agentName: ${response.content} (conf=${response.confidence})")
-                        responses[agentName] = response
-                    } catch (e: Exception) {
-                        val agentName = agent.getName() ?: agent.javaClass.simpleName
-                        Log.e("GenesisAgent", "[FREE_FORM] Error from $agentName: ${e.message}", e)
-                        responses[agentName] = AgentResponse("Error: ${e.message}", 0.0f)
->>>>>>> 03b6c67d
+
                     }
                 }
             }
@@ -337,7 +288,7 @@
         val flatResponses = agentResponseMapList.flatMap { it.entries }
         return flatResponses.groupBy { it.key }
             .mapValues { entry ->
-<<<<<<< HEAD
+
                 // Determine "best" response, e.g., first successful, or combine content.
                 // For now, let's pick the first successful response, or the first response if none are successful.
                 // The original logic used confidence, which is no longer directly available.
@@ -349,10 +300,7 @@
                     "Consensus for ${entry.key}: ${best.content} (success=${best.isSuccess})"
                 )
                 best
-=======
-                entry.value.maxByOrNull { it.value.confidence }?.value
-                    ?: AgentResponse("No consensus response", 0.0f)
->>>>>>> 03b6c67d
+
             }
     }
 
