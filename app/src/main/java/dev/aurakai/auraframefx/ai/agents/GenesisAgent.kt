package dev.aurakai.auraframefx.ai.agents

import android.util.Log
import dev.aurakai.auraframefx.ai.services.AuraAIService
import dev.aurakai.auraframefx.ai.services.CascadeAIService
import dev.aurakai.auraframefx.ai.services.KaiAIService
import dev.aurakai.auraframefx.model.AgentConfig
import dev.aurakai.auraframefx.model.AgentHierarchy
import dev.aurakai.auraframefx.model.AgentMessage
import dev.aurakai.auraframefx.model.AgentResponse
import dev.aurakai.auraframefx.model.AiRequest
import dev.aurakai.auraframefx.model.ContextAwareAgent
// Import the local model AgentType for internal logic, aliasing the generated one if needed for clarity elsewhere
import dev.aurakai.auraframefx.model.AgentType
// Use an alias if dev.aurakai.auraframefx.api.model.AgentType is also needed directly, though Agent interface uses it.
// import dev.aurakai.auraframefx.api.model.AgentType as ApiAgentType

import kotlinx.coroutines.flow.MutableStateFlow
import kotlinx.coroutines.flow.StateFlow
import kotlinx.coroutines.flow.update
import javax.inject.Inject
import javax.inject.Singleton

@Singleton
class GenesisAgent @Inject constructor(
    private val auraService: AuraAIService,
    private val kaiService: KaiAIService,
    private val cascadeService: CascadeAIService,
    // Assuming Agent instances are injected or created. For this example, let's assume they are managed elsewhere
    // or this class will need to create/obtain them.
    // private val registeredAgents: Map<String, Agent> // Example if agents are injected
) {
    private val _state = MutableStateFlow("pending_initialization")
    val state: StateFlow<String> = _state

    private val _context = MutableStateFlow(mapOf<String, Any>())
    val context: StateFlow<Map<String, Any>> = _context

    // Use the local model.AgentType for _activeAgents state
    private val _activeAgents = MutableStateFlow(setOf<dev.aurakai.auraframefx.model.AgentType>())
    val activeAgents: StateFlow<Set<dev.aurakai.auraframefx.model.AgentType>> = _activeAgents


    private val _agentRegistry = mutableMapOf<String, Agent>() // Stores Agent interface instances
    val agentRegistry: Map<String, Agent> get() = _agentRegistry

    private val _history = mutableListOf<Map<String, Any>>()
    val history: List<Map<String, Any>> get() = _history

    init {
        initializeAgents() // Populates _activeAgents based on AgentHierarchy
        _state.update { "initialized" }
        // Example: Registering agents if they are available (e.g. via injection or service location)
        // registerAgent("aura", auraAgentInstance)
        // registerAgent("kai", kaiAgentInstance)
    }

    /**
     * Initializes the set of active agents based on the master agent hierarchy.
     *
<<<<<<< HEAD
     * Adds recognized agent types to the active agents set and logs a warning for any configuration names that do not match a known `AgentType`.
=======
     * Attempts to map each agent configuration name from the hierarchy to a corresponding `AgentType` enum value.
     * Adds recognized agent types to the active agents set; logs a warning for any unknown types.
>>>>>>> 28ca4dae
     */
    private fun initializeAgents() {
        AgentHierarchy.MASTER_AGENTS.forEach { config ->
            // Assuming AgentType enum values align with config names
            try {
                val agentTypeEnum = dev.aurakai.auraframefx.model.AgentType.valueOf(config.name.uppercase())
                _activeAgents.update { it + agentTypeEnum }
            } catch (e: IllegalArgumentException) {
                Log.w("GenesisAgent", "Unknown agent type in hierarchy: ${config.name}")
            }
        }
    }

    /**
     * Processes a user query by coordinating active AI agents and aggregating their responses.
     *
     * Updates the shared context with the query and timestamp, invokes each relevant AI service (Cascade, Kai, Aura) based on active agent types, and collects their responses as `AgentMessage` objects. Handles exceptions for each agent, appending error messages if necessary. Synthesizes a final response from all agent outputs and adds it as a Genesis agent message with aggregated confidence.
     *
     * @param queryText The user query to process.
     * @return A list of `AgentMessage` objects containing responses from each agent and the final Genesis synthesis.
     */
    suspend fun processQuery(queryText: String): List<AgentMessage> {
        _state.update { "processing_query: $queryText" }
        val currentTimestamp = System.currentTimeMillis()

        _context.update { current ->
            current + mapOf("last_query" to queryText, "timestamp" to currentTimestamp)
        }

        val responses = mutableListOf<AgentMessage>()


        // Process through Cascade first for state management
        // Assuming cascadeService.processRequest matches Agent.processRequest(request, context)
        // For now, let's pass a default context string. This should be refined.
        val currentContextString = _context.value.toString() // Example context string

        try {
            val cascadeAgentResponse: AgentResponse =
                cascadeService.processRequest(
                    AiRequest(query = queryText, context = currentContextString), // Use 'query' and pass context
                    "GenesisContext_Cascade" // This context parameter for processRequest is the one from Agent interface
                )
            responses.add(
                AgentMessage(
                    content = cascadeAgentResponse.content,
                    sender = dev.aurakai.auraframefx.model.AgentType.CASCADE,
                    timestamp = System.currentTimeMillis(),
                    confidence = cascadeAgentResponse.confidence // Use confidence directly
                )
            )
        } catch (e: Exception) {
            Log.e("GenesisAgent", "Error processing with Cascade: ${e.message}")
            responses.add(AgentMessage("Error with Cascade: ${e.message}", dev.aurakai.auraframefx.model.AgentType.CASCADE, currentTimestamp, 0.0f))
        }

        // Process through Kai for security analysis
        if (_activeAgents.value.contains(dev.aurakai.auraframefx.model.AgentType.KAI)) {
            try {
                val kaiAgentResponse: AgentResponse =
                    kaiService.processRequest(
                        AiRequest(query = queryText, context = currentContextString), // Use 'query' and pass context
                        "GenesisContext_KaiSecurity" // Context for Agent.processRequest
                    )
                responses.add(
                    AgentMessage(
                        content = kaiAgentResponse.content,
                        sender = dev.aurakai.auraframefx.model.AgentType.KAI,
                        timestamp = System.currentTimeMillis(),
                        confidence = kaiAgentResponse.confidence // Use confidence directly
                    )
                )
            } catch (e: Exception) {
                Log.e("GenesisAgent", "Error processing with Kai: ${e.message}")
                responses.add(AgentMessage("Error with Kai: ${e.message}", dev.aurakai.auraframefx.model.AgentType.KAI, currentTimestamp, 0.0f))
            }
        }

        // Aura Agent (Creative Response)
        if (_activeAgents.value.contains(dev.aurakai.auraframefx.model.AgentType.AURA)) {
            try {
                val auraAgentResponse = auraService.processRequest(
                    // AiRequest query and context are from the Agent interface method.
                    // The AiRequest object itself can have its own context if needed by the service.
                    AiRequest(query = queryText, context = currentContextString, type = "creative_text"),
                    "GenesisContext_AuraCreative" // Context for Agent.processRequest
                )
                responses.add(
                    AgentMessage(
                        content = auraAgentResponse.content,
                        sender = dev.aurakai.auraframefx.model.AgentType.AURA,
                        timestamp = currentTimestamp,
                        confidence = auraAgentResponse.confidence // Use confidence directly
                    )
                )
            } catch (e: Exception) {
                Log.e("GenesisAgent", "Error processing with Aura: ${e.message}")
                responses.add(AgentMessage("Error with Aura: ${e.message}", dev.aurakai.auraframefx.model.AgentType.AURA, currentTimestamp, 0.0f))
            }
        }

        val finalResponseContent = generateFinalResponse(responses)
        responses.add(
            AgentMessage(
                content = finalResponseContent,
                sender = dev.aurakai.auraframefx.model.AgentType.GENESIS,
                timestamp = currentTimestamp,
                confidence = calculateConfidence(responses.filter { it.sender != dev.aurakai.auraframefx.model.AgentType.GENESIS }) // Exclude Genesis's own message for confidence calc
            )
        )

        _state.update { "idle" }
        return responses
    }

    /**
     * Generates a synthesized response string by concatenating messages from all agents except Genesis.
     *
     * The resulting string is prefixed with "[Genesis Synthesis]" and includes each agent's name and message content, separated by " | ".
     *
     * @param agentMessages The list of agent messages to aggregate.
     * @return A single synthesized response string representing the combined output of all non-Genesis agents.
     */
    fun generateFinalResponse(agentMessages: List<AgentMessage>): String {
        // Simple concatenation for now, could be more sophisticated
        return "[Genesis Synthesis] ${agentMessages.filter { it.sender != dev.aurakai.auraframefx.model.AgentType.GENESIS }.joinToString(" | ") { "${it.sender}: ${it.content}" }}"
    }

    /**
     * Calculates the average confidence score from a list of agent messages.
     *
     * Returns 0.0 if the list is empty. The result is clamped between 0.0 and 1.0.
     *
     * @param agentMessages The list of agent messages to evaluate.
     * @return The average confidence score as a float between 0.0 and 1.0.
     */
    fun calculateConfidence(agentMessages: List<AgentMessage>): Float {
        if (agentMessages.isEmpty()) return 0.0f
        return agentMessages.map { it.confidence }.average().toFloat().coerceIn(0.0f, 1.0f)
    }

    /**
     * Enables or disables the specified agent type by adding it to or removing it from the set of active agents.
     *
     * If the agent type is currently active, it will be deactivated; if inactive, it will be activated.
     */
    fun toggleAgent(agentType: dev.aurakai.auraframefx.model.AgentType) {
        _activeAgents.update { current ->
            if (current.contains(agentType)) current - agentType else current + agentType
        }
    }

    /**
     * Registers a new auxiliary agent with the specified name and capabilities.
     *
     * @param name The unique name for the auxiliary agent.
     * @param capabilities The set of capabilities to assign to the agent.
     * @return The configuration of the newly registered auxiliary agent.
     */
    fun registerAuxiliaryAgent(name: String, capabilities: Set<String>): AgentConfig {
        return AgentHierarchy.registerAuxiliaryAgent(name, capabilities)
    }

    /**
 * Retrieves the configuration for the agent with the specified name.
 *
 * @param name The name of the agent whose configuration is requested.
 * @return The agent's configuration if found, or null if no such agent exists.
 */
fun getAgentConfig(name: String): AgentConfig? = AgentHierarchy.getAgentConfig(name)

    /**
 * Retrieves the list of agent configurations ordered by their priority.
 *
 * @return A list of agent configurations sorted from highest to lowest priority.
 */
fun getAgentsByPriority(): List<AgentConfig> = AgentHierarchy.getAgentsByPriority()

    /**
     * Facilitates collaborative processing among multiple agents using the provided data and conversation mode.
     *
     * Agents can interact in either sequential (TURN_ORDER) or parallel (FREE_FORM) modes. In TURN_ORDER, each agent receives an updated context that includes prior agents' responses; in FREE_FORM, all agents receive the same initial context. Handles exceptions per agent and returns a map of agent names to their responses.
     *
     * @param data Additional contextual data to merge with the current context for agent processing.
     * @param agentsToUse The list of agents participating in the collaboration.
     * @param userInput Optional user input to use as the query; falls back to context values if not provided.
     * @param conversationMode Determines whether agents process requests sequentially or in parallel.
     * @return A map associating each agent's name with its response.
     */
    suspend fun participateWithAgents(
        data: Map<String, Any>,
        agentsToUse: List<Agent>, // List of Agent interface implementations
        userInput: Any? = null,
        conversationMode: ConversationMode = ConversationMode.FREE_FORM,
    ): Map<String, AgentResponse> {
        val responses = mutableMapOf<String, AgentResponse>()

        val currentContextMap = data.toMutableMap()
        val inputQuery = userInput?.toString() ?: currentContextMap["latestInput"]?.toString() ?: ""

        // AiRequest for the Agent.processRequest method
        val baseAiRequest = AiRequest(query = inputQuery)
        // Context string for the Agent.processRequest method
        val contextStringForAgent = currentContextMap.toString() // Or a more structured summary

        Log.d("GenesisAgent", "Starting multi-agent collaboration: mode=$conversationMode, agents=${agentsToUse.mapNotNull { it.getName() }}")

        when (conversationMode) {
            ConversationMode.TURN_ORDER -> {
                var dynamicContextForAgent = contextStringForAgent
                for (agent in agentsToUse) {
                    try {
                        val agentName = agent.getName() ?: agent.javaClass.simpleName
                        // Each agent in turn order might modify the context for the next,
                        // so the AiRequest's internal context might also need updating if used by agent.
                        // For now, keeping baseAiRequest simple and relying on dynamicContextForAgent for processRequest.
                        val response = agent.processRequest(baseAiRequest, dynamicContextForAgent)
                        Log.d(
                            "GenesisAgent",
                            "[TURN_ORDER] $agentName responded: ${response.content} (confidence=${response.confidence})"
                        )
                        responses[agentName] = response
                        // Update context for the next agent based on this response
                        dynamicContextForAgent = "${dynamicContextForAgent}\n${agentName}: ${response.content}"
                    } catch (e: Exception) {
                        Log.e(
                            "GenesisAgent",
                            "[TURN_ORDER] Error from ${agent.javaClass.simpleName}: ${e.message}"
                        )
                        responses[agent.javaClass.simpleName] = AgentResponse(
                            content = "Error: ${e.message}",
                            confidence = 0.0f, // Use confidence
                            error = e.message
                        )
                    }
                }
            }
            ConversationMode.FREE_FORM -> {
                agentsToUse.forEach { agent ->
                    try {
                        val agentName = agent.getName() ?: agent.javaClass.simpleName
                        val response = agent.processRequest(baseAiRequest, contextStringForAgent)
                        Log.d(
                            "GenesisAgent",
                            "[FREE_FORM] $agentName responded: ${response.content} (confidence=${response.confidence})"
                        )
                        responses[agentName] = response
                    } catch (e: Exception) {
                        Log.e(
                            "GenesisAgent",
                            "[FREE_FORM] Error from ${agent.javaClass.simpleName}: ${e.message}"
                        )
                        responses[agent.javaClass.simpleName] = AgentResponse(
                            content = "Error: ${e.message}",
                            confidence = 0.0f, // Use confidence
                            error = e.message
                        )
                    }
                }
            }
        }
        Log.d("GenesisAgent", "Collaboration complete. Responses: $responses")
        return responses
    }

    /**
     * Aggregates multiple agent response maps by selecting the highest confidence response for each agent.
     *
     * For each agent key present in the input maps, returns the response with the highest confidence score.
     * If no response is found for an agent, a default response with zero confidence is used.
     *
     * @param agentResponseMapList A list of maps, each mapping agent names to their responses.
     * @return A map of agent names to their highest confidence response.
     */
    fun aggregateAgentResponses(agentResponseMapList: List<Map<String, AgentResponse>>): Map<String, AgentResponse> {
        val flatResponses = agentResponseMapList.flatMap { it.entries }
        return flatResponses.groupBy { it.key }
            .mapValues { entry ->
                val best = entry.value.maxByOrNull { it.value.confidence }?.value
                    ?: AgentResponse("No response", confidence = 0.0f, error = "No responses to aggregate")
                Log.d(
                    "GenesisAgent",
                    "Consensus for ${entry.key}: ${best.content} (confidence=${best.confidence})"
                )
                best

            }
    }

    /**
     * Shares the provided context with all target agents that support context updates.
     *
     * Only agents implementing the `ContextAwareAgent` interface will receive the new context.
     *
     * @param newContext The context data to broadcast.
     * @param targetAgents The list of agents to receive the context update.
     */
    fun broadcastContext(newContext: Map<String, Any>, targetAgents: List<Agent>) {
        targetAgents.forEach { agent ->
            if (agent is ContextAwareAgent) {
                agent.setContext(newContext) // Assuming ContextAwareAgent has setContext
            }
        }
    }

    /**
     * Registers an agent instance under the specified name in the internal agent registry.
     *
     * If an agent with the same name already exists, it will be replaced.
     */
    fun registerAgent(name: String, agentInstance: Agent) {
        _agentRegistry[name] = agentInstance
        Log.d("GenesisAgent", "Registered agent: $name")
    }

    fun deregisterAgent(name: String) {
        _agentRegistry.remove(name)
        Log.d("GenesisAgent", "Deregistered agent: $name")
    }

    fun clearHistory() {
        _history.clear()
        Log.d("GenesisAgent", "Cleared conversation history")
    }

    /**
     * Adds an entry to the conversation or interaction history.
     *
     * @param entry The history entry to add.
     */
    fun addToHistory(entry: Map<String, Any>) {
        _history.add(entry)
        Log.d("GenesisAgent", "Added to history: $entry")
    }

    /**
     * Persists the current conversation history using the provided persistence function.
     *
     * @param persistAction A function that handles saving the list of history entries.
     */
    fun saveHistory(persistAction: (List<Map<String, Any>>) -> Unit) {
        persistAction(_history)
    }

    /**
     * Loads conversation history using the provided loader function and updates the internal history and context.
     *
     * The context is updated with the most recent entry from the loaded history, if available.
     *
     * @param loadAction A function that returns a list of history entries to load.
     */
    fun loadHistory(loadAction: () -> List<Map<String, Any>>) {
        val loadedHistory = loadAction()
        _history.clear()
        _history.addAll(loadedHistory)
        _context.update { it + (loadedHistory.lastOrNull() ?: emptyMap()) }
    }

    /**
     * Shares the current context with all registered agents that support context awareness.
     *
     * For each agent in the registry implementing `ContextAwareAgent`, updates its context to match the current shared context.
     */
    fun shareContextWithAgents() {
        agentRegistry.values.forEach { agent ->
            if (agent is ContextAwareAgent) {
                agent.setContext(_context.value)
            }
        }
    }

    /**
     * Dynamically registers an agent instance under the specified name.
     *
     * Adds the agent to the internal registry, making it available for participation in agent operations.
     *
     * @param name The unique identifier for the agent.
     * @param agentInstance The agent instance to register.
     */
    fun registerDynamicAgent(name: String, agentInstance: Agent) {
        _agentRegistry[name] = agentInstance
        Log.d("GenesisAgent", "Dynamically registered agent: $name")
    }

    /**
     * Removes a dynamically registered agent from the internal registry by name.
     *
     * @param name The unique identifier of the agent to deregister.
     */
    fun deregisterDynamicAgent(name: String) {
        _agentRegistry.remove(name)
        Log.d("GenesisAgent", "Dynamically deregistered agent: $name")
    }

    enum class ConversationMode { TURN_ORDER, FREE_FORM }
}<|MERGE_RESOLUTION|>--- conflicted
+++ resolved
@@ -58,12 +58,8 @@
     /**
      * Initializes the set of active agents based on the master agent hierarchy.
      *
-<<<<<<< HEAD
      * Adds recognized agent types to the active agents set and logs a warning for any configuration names that do not match a known `AgentType`.
-=======
-     * Attempts to map each agent configuration name from the hierarchy to a corresponding `AgentType` enum value.
-     * Adds recognized agent types to the active agents set; logs a warning for any unknown types.
->>>>>>> 28ca4dae
+
      */
     private fun initializeAgents() {
         AgentHierarchy.MASTER_AGENTS.forEach { config ->
