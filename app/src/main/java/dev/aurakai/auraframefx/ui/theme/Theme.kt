package dev.aurakai.auraframefx.ui.theme

import android.app.Activity
import android.os.Build
import androidx.compose.foundation.isSystemInDarkTheme
import androidx.compose.material3.MaterialTheme
import androidx.compose.material3.darkColorScheme
import androidx.compose.material3.dynamicDarkColorScheme
import androidx.compose.material3.dynamicLightColorScheme
import androidx.compose.material3.lightColorScheme
import androidx.compose.runtime.Composable
import androidx.compose.runtime.SideEffect
import androidx.compose.ui.graphics.toArgb
import androidx.compose.ui.platform.LocalContext
import androidx.compose.ui.platform.LocalView
import androidx.core.view.WindowCompat

private val DarkColorScheme = darkColorScheme(
    primary = NeonTeal,
    secondary = NeonPurple,
    tertiary = NeonBlue,
    background = DarkBackground,
    surface = Surface,
    onPrimary = OnPrimary,
    onSecondary = OnSecondary,
    onTertiary = OnPrimary,
    onBackground = OnSurface,
    onSurface = OnSurface,
    error = ErrorColor,
    onError = OnPrimary
)

private val LightColorScheme = lightColorScheme(
    primary = LightPrimary,
    secondary = LightSecondary,
    tertiary = LightTertiary,
    background = LightBackground,
    surface = LightSurface,
    onPrimary = LightOnPrimary,
    onSecondary = LightOnSecondary,
    onTertiary = LightOnTertiary,
    onBackground = LightOnBackground,
    onSurface = LightOnSurface,
    error = LightError,
    onError = LightOnError
)

/**
<<<<<<< HEAD
 * Applies the AuraFrameFX theme to the provided composable content.
 *
 * Selects and applies a color scheme (dark, light, or dynamic based on system support and parameters), sets the status bar color and icon appearance to match the theme, and provides the app's typography.
 *
 * @param darkTheme Whether to use the dark theme. Defaults to the system setting.
 * @param dynamicColor Whether to use dynamic color schemes on supported devices (Android 12+). Defaults to true.
 * @param content The composable content to which the theme will be applied.
=======
 * Applies the AuraFrameFX Material3 theme to the provided composable content.
 *
 * Selects a light, dark, or dynamic color scheme based on the specified parameters and system settings. On supported devices, synchronizes the system status bar color and icon appearance with the chosen theme.
 *
 * @param darkTheme If true, applies the dark color scheme; otherwise, applies the light color scheme. Defaults to the system dark theme setting.
 * @param dynamicColor If true and supported (Android 12+), enables dynamic color schemes based on the user's wallpaper. Defaults to true.
 * @param content The composable content to display within the themed context.

>>>>>>> 8ad51bdc
 */
@Composable
fun AuraFrameFXTheme(
    darkTheme: Boolean = isSystemInDarkTheme(),
    // Dynamic color is available on Android 12+
    dynamicColor: Boolean = true,
    content: @Composable () -> Unit
) {
    val colorScheme = when {
        dynamicColor && Build.VERSION.SDK_INT >= Build.VERSION_CODES.S -> {
            val context = LocalContext.current
            if (darkTheme) dynamicDarkColorScheme(context) else dynamicLightColorScheme(context)
        }
        darkTheme -> DarkColorScheme
        else -> LightColorScheme
    }

    val view = LocalView.current
    if (!view.isInEditMode) {
        SideEffect {
            val window = (view.context as Activity).window
            window.statusBarColor = colorScheme.primary.toArgb()
            WindowCompat.getInsetsController(window, view).isAppearanceLightStatusBars = !darkTheme
        }
    }

    MaterialTheme(
        colorScheme = colorScheme,
        typography = AppTypography,
        content = content
    )
}<|MERGE_RESOLUTION|>--- conflicted
+++ resolved
@@ -46,7 +46,6 @@
 )
 
 /**
-<<<<<<< HEAD
  * Applies the AuraFrameFX theme to the provided composable content.
  *
  * Selects and applies a color scheme (dark, light, or dynamic based on system support and parameters), sets the status bar color and icon appearance to match the theme, and provides the app's typography.
@@ -54,16 +53,7 @@
  * @param darkTheme Whether to use the dark theme. Defaults to the system setting.
  * @param dynamicColor Whether to use dynamic color schemes on supported devices (Android 12+). Defaults to true.
  * @param content The composable content to which the theme will be applied.
-=======
- * Applies the AuraFrameFX Material3 theme to the provided composable content.
- *
- * Selects a light, dark, or dynamic color scheme based on the specified parameters and system settings. On supported devices, synchronizes the system status bar color and icon appearance with the chosen theme.
- *
- * @param darkTheme If true, applies the dark color scheme; otherwise, applies the light color scheme. Defaults to the system dark theme setting.
- * @param dynamicColor If true and supported (Android 12+), enables dynamic color schemes based on the user's wallpaper. Defaults to true.
- * @param content The composable content to display within the themed context.
 
->>>>>>> 8ad51bdc
  */
 @Composable
 fun AuraFrameFXTheme(
