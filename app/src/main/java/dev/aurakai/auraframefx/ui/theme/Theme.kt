package dev.aurakai.auraframefx.ui.theme

import android.app.Activity
import android.os.Build
import androidx.compose.foundation.isSystemInDarkTheme
import androidx.compose.material3.MaterialTheme
import androidx.compose.material3.darkColorScheme
import androidx.compose.material3.dynamicDarkColorScheme
import androidx.compose.material3.dynamicLightColorScheme
import androidx.compose.material3.lightColorScheme
import androidx.compose.runtime.Composable
import androidx.compose.runtime.SideEffect
import androidx.compose.ui.graphics.toArgb
import androidx.compose.ui.platform.LocalContext
import androidx.compose.ui.platform.LocalView
import androidx.core.view.WindowCompat

private val DarkColorScheme = darkColorScheme(
    primary = NeonTeal,
    secondary = NeonPurple,
    tertiary = NeonBlue,
    background = DarkBackground,
    surface = Surface,
    onPrimary = OnPrimary,
    onSecondary = OnSecondary,
    onTertiary = OnPrimary,
    onBackground = OnSurface,
    onSurface = OnSurface,
    error = ErrorColor,
    onError = OnPrimary
)

private val LightColorScheme = lightColorScheme(
    primary = LightPrimary,
    secondary = LightSecondary,
    tertiary = LightTertiary,
    background = LightBackground,
    surface = LightSurface,
    onPrimary = LightOnPrimary,
    onSecondary = LightOnSecondary,
    onTertiary = LightOnTertiary,
    onBackground = LightOnBackground,
    onSurface = LightOnSurface,
    error = LightError,
    onError = LightOnError
)

@Composable
fun AuraFrameFXTheme(
    darkTheme: Boolean = isSystemInDarkTheme(),
    // Dynamic color is available on Android 12+
    dynamicColor: Boolean = true,
    content: @Composable () -> Unit
) {
    val colorScheme = when {
        dynamicColor && Build.VERSION.SDK_INT >= Build.VERSION_CODES.S -> {
            val context = LocalContext.current
            if (darkTheme) dynamicDarkColorScheme(context) else dynamicLightColorScheme(context)
        }
        darkTheme -> DarkColorScheme
        else -> LightColorScheme
    }

    val view = LocalView.current
    if (!view.isInEditMode) {
        SideEffect {
            val window = (view.context as Activity).window
            window.statusBarColor = colorScheme.primary.toArgb()
            WindowCompat.getInsetsController(window, view).isAppearanceLightStatusBars = !darkTheme
        }
    }

    MaterialTheme(
        colorScheme = colorScheme,
        typography = AppTypography,
        content = content
    )
}
<<<<<<< HEAD

// Removed duplicate AuraFrameFXThemeCompat function.
// The version in MaterialThemeCompat.kt is kept as it has more robust logic
// for isAppearanceLightStatusBars.
=======
>>>>>>> 03b6c67d
<|MERGE_RESOLUTION|>--- conflicted
+++ resolved
@@ -75,11 +75,4 @@
         typography = AppTypography,
         content = content
     )
-}
-<<<<<<< HEAD
-
-// Removed duplicate AuraFrameFXThemeCompat function.
-// The version in MaterialThemeCompat.kt is kept as it has more robust logic
-// for isAppearanceLightStatusBars.
-=======
->>>>>>> 03b6c67d
+}