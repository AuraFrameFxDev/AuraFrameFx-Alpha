--- conflicted
+++ resolved
@@ -23,7 +23,6 @@
  * @param modifier Modifier to adjust the layout or appearance of the menu item.
  * @param isSelected Whether the menu item is currently selected.
  */
-<<<<<<< HEAD
 /**
  * Displays a menu item with customizable text and selection state in a Compose UI.
  *
@@ -64,8 +63,7 @@
  * @param text The label to display for the menu item.
  * @param isSelected Whether the menu item is currently selected.
  */
-=======
->>>>>>> a8af0eb0
+
 @Composable
 fun CyberMenuItem(
     text: String,
