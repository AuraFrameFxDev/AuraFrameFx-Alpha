--- conflicted
+++ resolved
@@ -23,13 +23,7 @@
  * @param modifier Modifier to adjust the layout or appearance of the menu item.
  * @param isSelected Whether the menu item is currently selected.
  */
-<<<<<<< HEAD
-=======
-/**
- * @param modifier Optional modifier for layout or appearance customization.
- * @param isSelected Whether the menu item is currently selected.
- */
->>>>>>> 7aedc242
+
 @Composable
 fun CyberMenuItem(
     text: String,
