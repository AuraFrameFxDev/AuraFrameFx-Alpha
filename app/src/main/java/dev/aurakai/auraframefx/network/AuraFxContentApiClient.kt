package dev.aurakai.auraframefx.network

import dev.aurakai.auraframefx.api.client.apis.AIContentApi
import dev.aurakai.auraframefx.api.client.models.GenerateImageDescriptionRequest
import dev.aurakai.auraframefx.api.client.models.GenerateTextRequest
import kotlinx.coroutines.Dispatchers
import kotlinx.coroutines.withContext
import javax.inject.Inject
import javax.inject.Singleton

/**
 * Client wrapper for the AuraFrameFx AI Content API.
 * Provides clean methods to access text and image description generation capabilities.
 */
@Singleton
class AuraFxContentApiClient @Inject constructor(
    private val aiContentApi: AIContentApi,
) {
    /**
     * Requests AI-generated text from the API based on the given prompt.
     *
     * @param prompt The input text prompt to guide content generation.
     * @param maxTokens Optional maximum number of tokens for the generated text. Defaults to 500 if not specified.
     * @param temperature Optional value controlling output randomness. Defaults to 0.7 if not specified.
     * @return The API response containing the generated text and the reason for completion.
     */
    suspend fun generateText(
        prompt: String,
        maxTokens: Int? = null,
        temperature: Float? = null,
<<<<<<< HEAD
    ) = withContext(Dispatchers.IO) {
=======
    ): AIContentApi.ResponseType = withContext(Dispatchers.IO) {

>>>>>>> 38424a25
        aiContentApi.aiGenerateTextPost(
            GenerateTextRequest(
                prompt = prompt,
                maxTokens = maxTokens ?: 500,
                temperature = temperature ?: 0.7f
            )
        )
    }

    /**
     * Generates an image description using the provided image URL and optional context.
     *
     * @param imageUrl The URL of the image to be described.
     * @param context Optional additional context to guide the description.
     * @return The API response containing the generated image description.
     */
    suspend fun generateImageDescription(
        imageUrl: String,
        context: String? = null,
    ): GenerateImageDescriptionResponse = withContext(Dispatchers.IO) {

        aiContentApi.aiGenerateImageDescriptionPost(
            GenerateImageDescriptionRequest(
                imageUrl = imageUrl,
                context = context
            )
        )
    }
}<|MERGE_RESOLUTION|>--- conflicted
+++ resolved
@@ -28,12 +28,8 @@
         prompt: String,
         maxTokens: Int? = null,
         temperature: Float? = null,
-<<<<<<< HEAD
     ) = withContext(Dispatchers.IO) {
-=======
-    ): AIContentApi.ResponseType = withContext(Dispatchers.IO) {
 
->>>>>>> 38424a25
         aiContentApi.aiGenerateTextPost(
             GenerateTextRequest(
                 prompt = prompt,
