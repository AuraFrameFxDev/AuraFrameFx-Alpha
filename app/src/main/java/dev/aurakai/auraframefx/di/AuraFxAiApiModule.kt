package dev.aurakai.auraframefx.di

import com.jakewharton.retrofit2.converter.kotlinx.serialization.asConverterFactory
import dagger.Module
import dagger.Provides
import dagger.hilt.InstallIn
import dagger.hilt.components.SingletonComponent
import dev.aurakai.auraframefx.api.AiContentApi
import dev.aurakai.auraframefx.network.AuraFxContentApiClient
import kotlinx.serialization.ExperimentalSerializationApi
import kotlinx.serialization.json.Json
import okhttp3.MediaType.Companion.toMediaType
import okhttp3.OkHttpClient
import retrofit2.Retrofit
import javax.inject.Singleton

/**
 * Dagger Hilt module for providing dependencies related to the AuraFrameFx AI API.
 */
@Module
@InstallIn(SingletonComponent::class)
object AuraFxAiApiModule {

    /**
<<<<<<< HEAD
     * Provides a singleton `Json` serializer configured to ignore unknown keys, coerce input values, parse leniently, and encode default values.
     *
     * This configuration enables robust serialization and deserialization for API communication, supporting flexible or evolving JSON schemas.
     *
     * @return A configured `Json` instance for API serialization and deserialization.
=======
     * Returns a singleton `Json` instance configured for flexible serialization and deserialization of API data.
     *
     * The configuration ignores unknown keys, coerces input values, parses leniently, and encodes default values to support robust handling of diverse API payloads.
     *
     * @return A configured `Json` serializer for API communication.

>>>>>>> ab5cfe40
     */
    @Provides
    @Singleton
    fun provideJson(): Json = Json {
        ignoreUnknownKeys = true
        coerceInputValues = true
        isLenient = true
        encodeDefaults = true
    }

    /**
     * Provides a singleton implementation of the ContentApi interface for accessing the AuraFrameFx AI API via Retrofit.
     *
     * Configures Retrofit with the base URL from NetworkConstants, the specified OkHttp client, and a JSON converter created from the given Json instance.
     *
     * @return An implementation of ContentApi for interacting with the AuraFrameFx AI API.

     */
    @OptIn(ExperimentalSerializationApi::class)
    @Provides
    @Singleton
    fun provideAiContentApi(okHttpClient: OkHttpClient, json: Json): AiContentApi {
        val baseUrl = "https://api.auraframefx.com/v1/"
        val contentType = "application/json".toMediaType()

        return Retrofit.Builder()
            .baseUrl(baseUrl)
            .client(okHttpClient)
            .addConverterFactory(json.asConverterFactory(contentType))
            .build()
            .create(AiContentApi::class.java)
    }

    /**
     * Provides the AuraFxContentApiClient wrapper for the AiContentApi.
     */
    @Provides
    @Singleton
    fun provideAuraFxContentApiClient(aiContentApi: AiContentApi): AuraFxContentApiClient {
        return AuraFxContentApiClient(aiContentApi)
    }
}<|MERGE_RESOLUTION|>--- conflicted
+++ resolved
@@ -22,20 +22,12 @@
 object AuraFxAiApiModule {
 
     /**
-<<<<<<< HEAD
      * Provides a singleton `Json` serializer configured to ignore unknown keys, coerce input values, parse leniently, and encode default values.
      *
      * This configuration enables robust serialization and deserialization for API communication, supporting flexible or evolving JSON schemas.
      *
      * @return A configured `Json` instance for API serialization and deserialization.
-=======
-     * Returns a singleton `Json` instance configured for flexible serialization and deserialization of API data.
-     *
-     * The configuration ignores unknown keys, coerces input values, parses leniently, and encodes default values to support robust handling of diverse API payloads.
-     *
-     * @return A configured `Json` serializer for API communication.
 
->>>>>>> ab5cfe40
      */
     @Provides
     @Singleton
