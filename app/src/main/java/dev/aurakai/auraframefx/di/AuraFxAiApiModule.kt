package dev.aurakai.auraframefx.di

import com.jakewharton.retrofit2.converter.kotlinx.serialization.asConverterFactory
import dagger.Module
import dagger.Provides
import dagger.hilt.InstallIn
import dagger.hilt.components.SingletonComponent
import dev.aurakai.auraframefx.api.AiContentApi
import dev.aurakai.auraframefx.network.AuraFxContentApiClient
import kotlinx.serialization.ExperimentalSerializationApi
import kotlinx.serialization.json.Json
import okhttp3.MediaType.Companion.toMediaType
import okhttp3.OkHttpClient
import retrofit2.Retrofit
import javax.inject.Singleton

/**
 * Dagger Hilt module for providing dependencies related to the AuraFrameFx AI API.
 */
@Module
@InstallIn(SingletonComponent::class)
object AuraFxAiApiModule {

    /**
     * Provides a singleton Json serializer configured for robust and flexible API data model serialization and deserialization.
     *
     * The returned Json instance is set to ignore unknown keys, coerce input values, parse leniently, and encode default values, ensuring compatibility with varying API responses.
     *
     * @return A configured Json instance for use with AuraFrameFx AI API data models.
     */
    @Provides
    @Singleton
    fun provideJson(): Json = Json {
        ignoreUnknownKeys = true
        coerceInputValues = true
        isLenient = true
        encodeDefaults = true
    }

    /**
<<<<<<< HEAD
     * Provides a singleton implementation of the ContentApi interface for accessing the AuraFrameFx AI API via Retrofit.
     *
     * Configures Retrofit with the base URL from NetworkConstants, the specified OkHttp client, and a JSON converter created from the given Json instance.
     *
     * @return An implementation of ContentApi for interacting with the AuraFrameFx AI API.
=======
     * Provides the ContentApi interface implementation for accessing the AuraFrameFx AI API.
>>>>>>> 7478a5b6
     */
    @OptIn(ExperimentalSerializationApi::class)
    @Provides
    @Singleton
    fun provideAiContentApi(okHttpClient: OkHttpClient, json: Json): AiContentApi {
        val baseUrl = "https://api.auraframefx.com/v1/"
        val contentType = "application/json".toMediaType()

        return Retrofit.Builder()
            .baseUrl(baseUrl)
            .client(okHttpClient)
            .addConverterFactory(json.asConverterFactory(contentType))
            .build()
            .create(AiContentApi::class.java)
    }

    /**
     * Provides the AuraFxContentApiClient wrapper for the AiContentApi.
     */
    @Provides
    @Singleton
    fun provideAuraFxContentApiClient(aiContentApi: AiContentApi): AuraFxContentApiClient {
        return AuraFxContentApiClient(aiContentApi)
    }
}<|MERGE_RESOLUTION|>--- conflicted
+++ resolved
@@ -38,15 +38,12 @@
     }
 
     /**
-<<<<<<< HEAD
      * Provides a singleton implementation of the ContentApi interface for accessing the AuraFrameFx AI API via Retrofit.
      *
      * Configures Retrofit with the base URL from NetworkConstants, the specified OkHttp client, and a JSON converter created from the given Json instance.
      *
      * @return An implementation of ContentApi for interacting with the AuraFrameFx AI API.
-=======
-     * Provides the ContentApi interface implementation for accessing the AuraFrameFx AI API.
->>>>>>> 7478a5b6
+
      */
     @OptIn(ExperimentalSerializationApi::class)
     @Provides
