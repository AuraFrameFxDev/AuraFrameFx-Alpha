// app/build.gradle.kts

plugins {
    alias(libs.plugins.androidApplication)
    alias(libs.plugins.kotlinAndroid)
    alias(libs.plugins.ksp)
    alias(libs.plugins.hilt)
    alias(libs.plugins.google.services)  // Reverted to correct dot notation for 'google-services'
    alias(libs.plugins.kotlin.compose)   // Ensured this matches 'kotlin-compose' in TOML
    alias(libs.plugins.kotlin.serialization) // Required for kotlinx.serialization
}

android {
    namespace = "dev.aurakai.auraframefx"
    compileSdk = 36 // As requested

    defaultConfig {
        applicationId = "dev.aurakai.auraframefx"
        minSdk = 33
        targetSdk = 36
// As requested
        versionCode = 1
        versionName = "1.0"
    }

    buildTypes {
        release {
            isMinifyEnabled = false
            proguardFiles(getDefaultProguardFile("proguard-android-optimize.txt"), "proguard-rules.pro")
        }
    }

    compileOptions {
<<<<<<< HEAD
        sourceCompatibility = JavaVersion.VERSION_17
        targetCompatibility = JavaVersion.VERSION_17
    }

    kotlinOptions {
        jvmTarget = "17"
=======
        sourceCompatibility = JavaVersion.VERSION_24
        targetCompatibility = JavaVersion.VERSION_24
    }

    kotlinOptions {
        jvmTarget = "24"
>>>>>>> 59ffe055
    }

    buildFeatures {
        compose = true
        aidl = true
    }

    composeOptions {
        kotlinCompilerExtensionVersion = libs.versions.composeCompiler.get()
    }
}

dependencies {
    // Xposed
    compileOnly(files("Libs/api-82.jar")) // Changed to local file dependency

    // Hilt - Already in new base, using new aliases
    implementation(libs.hiltAndroid)
    ksp(libs.hiltCompiler)
    implementation(libs.hiltNavigationCompose) // From old, uses new TOML alias
    implementation(libs.androidxHiltWork)      // From old, uses new TOML alias (depends on hilt version)

    // AndroidX Core & Compose
    implementation(libs.androidxCoreKtx)
    implementation(libs.androidxAppcompat)
    implementation(libs.androidxLifecycleRuntimeKtx)
    implementation(libs.androidxActivityCompose)
    implementation(platform(libs.composeBom)) // Platform import for Compose
    implementation(libs.androidxUi)
    implementation(libs.androidxUiGraphics)
    implementation(libs.androidxUiToolingPreview)
    implementation(libs.androidxMaterial3) // Version managed by Compose BOM
    implementation(libs.androidxNavigationCompose)

    // Animation (version managed by Compose BOM)
    implementation(libs.androidxComposeAnimation) // Using the new specific animation library alias
    // For debug/preview features related to animation:
    debugImplementation(libs.animationTooling) // Alias for androidx.compose.animation:animation-tooling

    // Lifecycle
    implementation(libs.lifecycleViewmodelCompose)
    implementation(libs.androidxLifecycleRuntimeCompose)
    implementation(libs.androidxLifecycleViewmodelKtx)
    implementation(libs.androidxLifecycleLivedataKtx)
    implementation(libs.lifecycleCommonJava8)
    implementation(libs.androidxLifecycleProcess)
    implementation(libs.androidxLifecycleService)
    // androidxLifecycleExtensions is deprecated and removed

    // Room
    implementation(libs.androidxRoomRuntime)
    implementation(libs.androidxRoomKtx)
    ksp(libs.androidxRoomCompiler) // Ensure Room compiler uses KSP

    // Firebase
    implementation(platform(libs.firebaseBom)) // Platform import for Firebase
    implementation(libs.firebaseAnalyticsKtx)
    implementation(libs.firebaseCrashlyticsKtx)
    implementation(libs.firebasePerfKtx)
    implementation(libs.firebaseMessagingKtx)
    implementation(libs.firebaseConfigKtx)  // Explicit version from TOML
    implementation(libs.firebaseStorageKtx) // Explicit version from TOML

    // Kotlin Coroutines & Serialization & DateTime
    implementation(libs.kotlinxCoroutinesAndroid)
    implementation(libs.kotlinxCoroutinesPlayServices)
    implementation(libs.kotlinxSerializationJson)
    implementation(libs.kotlinxDatetime)

    // Network
    implementation(libs.retrofit) // Using new alias
    implementation(libs.converterGson)
    implementation(libs.okhttp) // Using new alias
    implementation(libs.okhttpLoggingInterceptor)
    implementation(libs.retrofitKotlinxSerializationConverter)
    
    // DataStore
    implementation(libs.androidxDatastorePreferences)
    implementation(libs.androidxDatastoreCore)

    // Security
    implementation(libs.androidxSecurityCrypto)
    
    // UI Utilities
    implementation(libs.coilCompose)
    implementation(libs.timber)
    implementation(libs.guava) // Using new alias

    // Accompanist (review if still needed, versions from new TOML)
    implementation(libs.accompanistSystemuicontroller)
    implementation(libs.accompanistPermissions)
    implementation(libs.accompanistPager)
    implementation(libs.accompanistPagerIndicators)
    // implementation(libs.accompanistFlowlayout) // Assuming covered by pager or not strictly needed for now

    // WorkManager (already included via androidxHiltWork which pulls in workManager)
    implementation(libs.androidxWorkRuntimeKtx)


    // Testing
    testImplementation(libs.testJunit)
    testImplementation(libs.kotlinxCoroutinesTest) // Added from old TOML's list
    testImplementation(libs.mockkAgent) // For local unit tests

    // Hilt testing dependencies
    testImplementation("com.google.dagger:hilt-android-testing:2.56.2")
    kspTest("com.google.dagger:hilt-compiler:2.56.2")

    androidTestImplementation(libs.androidxTestExtJunit)
    androidTestImplementation(libs.espressoCore)
    androidTestImplementation(platform(libs.composeBom)) // Compose BOM for tests
    androidTestImplementation(libs.composeUiTestJunit4)
    androidTestImplementation(libs.mockkAndroid) // For instrumented tests
    
    // Hilt instrumentation testing dependencies
    androidTestImplementation("com.google.dagger:hilt-android-testing:2.56.2")
    kspAndroidTest("com.google.dagger:hilt-compiler:2.56.2")
    // androidTestImplementation(libs.kotlinxCoroutinesTest) // Already in testImplementation

    debugImplementation(libs.composeUiTooling) // For debug builds
    debugImplementation(libs.composeUiTestManifest) // For debug builds
}

// Hilt configuration for better incremental builds
hilt {
    enableAggregatingTask = true
}<|MERGE_RESOLUTION|>--- conflicted
+++ resolved
@@ -31,21 +31,12 @@
     }
 
     compileOptions {
-<<<<<<< HEAD
         sourceCompatibility = JavaVersion.VERSION_17
         targetCompatibility = JavaVersion.VERSION_17
     }
 
     kotlinOptions {
         jvmTarget = "17"
-=======
-        sourceCompatibility = JavaVersion.VERSION_24
-        targetCompatibility = JavaVersion.VERSION_24
-    }
-
-    kotlinOptions {
-        jvmTarget = "24"
->>>>>>> 59ffe055
     }
 
     buildFeatures {
