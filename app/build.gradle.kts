--- conflicted
+++ resolved
@@ -37,14 +37,10 @@
         targetCompatibility = JavaVersion.VERSION_24
     }
 
-<<<<<<< HEAD
-    // kotlinOptions block removed from here, will be configured below
-=======
     kotlinOptions {
         jvmTarget = "24"
         freeCompilerArgs = listOf()
-    }
->>>>>>> 9d501e0c
+ 
 
     buildFeatures {
         compose = true
@@ -73,9 +69,7 @@
     implementation(libs.hiltNavigationCompose) // From old, uses new TOML alias
     implementation(libs.androidxHiltWork)      // From old, uses new TOML alias (depends on hilt version)
 
-<<<<<<< HEAD
-    // AndroidX Core & Compose
-=======
+
     // Hilt Testing
     androidTestImplementation(libs.daggerHiltAndroidTesting)
     kspAndroidTest(libs.daggerHiltAndroidCompiler)
@@ -86,7 +80,6 @@
     implementation("org.jetbrains.kotlinx:kotlinx-datetime:0.4.1")
 
     // AndroidX & Compose
->>>>>>> 9d501e0c
     implementation(libs.androidxCoreKtx)
     implementation(libs.androidxAppcompat)
     implementation(libs.androidxLifecycleRuntimeKtx)
@@ -181,7 +174,6 @@
     androidTestImplementation(libs.espressoCore)
     androidTestImplementation(platform(libs.composeBom)) // Compose BOM for tests
     androidTestImplementation(libs.composeUiTestJunit4)
-<<<<<<< HEAD
     androidTestImplementation(libs.mockkAndroid) // For instrumented tests
 
     // Hilt instrumentation testing dependencies
@@ -205,9 +197,3 @@
         freeCompilerArgs.addAll("-Xopt-in=kotlin.RequiresOptIn")
     }
 }
-=======
-    androidTestImplementation(libs.mockkAndroid)
-    debugImplementation(libs.composeUiTooling)
-    debugImplementation(libs.composeUiTestManifest)
-}
->>>>>>> 9d501e0c
